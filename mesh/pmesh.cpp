--- conflicted
+++ resolved
@@ -1321,7 +1321,6 @@
    FinalizeParTopo();
 }
 
-<<<<<<< HEAD
 int ParMesh::GetLocalElementNum(long global_element_num) const
 {
    ComputeGlobalElementOffset();
@@ -1334,7 +1333,8 @@
 {
    ComputeGlobalElementOffset();
    return glob_elem_offset + local_element_num;
-=======
+}
+
 void ParMesh::DistributeAttributes(Array<int> &attr)
 {
    // Determine the largest attribute number across all processors
@@ -1393,7 +1393,6 @@
    {
       MFEM_WARNING("Non-positive element attributes found!");
    }
->>>>>>> 41394b6f
 }
 
 void ParMesh::GroupEdge(int group, int i, int &edge, int &o)
