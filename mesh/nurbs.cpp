--- conflicted
+++ resolved
@@ -1756,7 +1756,6 @@
    out << endl;
 }
 
-<<<<<<< HEAD
 void NURBSExtension::PrintFunctions(const char *basename, int samples) const
 {
    std::ofstream out;
@@ -1767,7 +1766,9 @@
       out.open(filename.str().c_str());
       knotVectors[i]->PrintFunctions(out,samples);
       out.close();
-=======
+   }
+}
+
 void NURBSExtension::InitDofMap()
 {
    master.SetSize(0);
@@ -1985,7 +1986,6 @@
    for (int i = 0; i < d_to_d.Size(); i++)
    {
       d_to_d[i] = tmp[d_to_d[i]];
->>>>>>> edfb62d8
    }
 }
 
