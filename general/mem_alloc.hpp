--- conflicted
+++ resolved
@@ -43,11 +43,9 @@
    Elem Pop();
    /// Clear the elements off the stack.
    void Clear();
-<<<<<<< HEAD
+
+   void Swap(Stack<Elem, Num> &other);
    /// Return the number of bytes used by the stack.
-=======
-   void Swap(Stack<Elem, Num> &other);
->>>>>>> 4134e949
    size_t MemoryUsage() const;
    ~Stack() { Clear(); }
 };
