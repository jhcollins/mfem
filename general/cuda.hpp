// Copyright (c) 2010-2020, Lawrence Livermore National Security, LLC. Produced
// at the Lawrence Livermore National Laboratory. All Rights reserved. See files
// LICENSE and NOTICE for details. LLNL-CODE-806117.
//
// This file is part of the MFEM library. For more information and source code
// availability visit https://mfem.org.
//
// MFEM is free software; you can redistribute it and/or modify it under the
// terms of the BSD-3 license. We welcome feedback and contributions, see file
// CONTRIBUTING.md for details.

#ifndef MFEM_CUDA_HPP
#define MFEM_CUDA_HPP

#include "../config/config.hpp"
#include "error.hpp"

#ifdef MFEM_USE_CUDA
#include <cuda_runtime.h>
#include <cuda.h>
#endif

// CUDA block size used by MFEM.
#define MFEM_CUDA_BLOCKS 256

#ifdef MFEM_USE_CUDA
#define MFEM_DEVICE __device__
#define MFEM_HOST_DEVICE __host__ __device__
// Define a CUDA error check macro, MFEM_GPU_CHECK(x), where x returns/is of
// type 'cudaError_t'. This macro evaluates 'x' and raises an error if the
// result is not cudaSuccess.
#define MFEM_GPU_CHECK(x) \
   do \
   { \
      cudaError_t err = (x); \
      if (err != cudaSuccess) \
      { \
         mfem_cuda_error(err, #x, _MFEM_FUNC_NAME, __FILE__, __LINE__); \
      } \
   } \
   while (0)
#define MFEM_DEVICE_SYNC MFEM_GPU_CHECK(cudaDeviceSynchronize())
#define MFEM_STREAM_SYNC MFEM_GPU_CHECK(cudaStreamSynchronize(0))
#endif // MFEM_USE_CUDA

// Define the MFEM inner threading macros
#if defined(MFEM_USE_CUDA) && defined(__CUDA_ARCH__)
#define MFEM_SHARED __shared__
#define MFEM_SYNC_THREAD __syncthreads()
#define MFEM_THREAD_ID(k) threadIdx.k
#define MFEM_THREAD_SIZE(k) blockDim.k
#define MFEM_FOREACH_THREAD(i,k,N) for(int i=threadIdx.k; i<N; i+=blockDim.k)
#endif

#if !(defined(MFEM_USE_CUDA) || defined(MFEM_USE_HIP))
#define MFEM_DEVICE
#define MFEM_HOST_DEVICE
#define MFEM_DEVICE_SYNC
#define MFEM_STREAM_SYNC
#endif

#if !((defined(MFEM_USE_CUDA) && defined(__CUDA_ARCH__)) || \
      (defined(MFEM_USE_HIP)  && defined(__ROCM_ARCH__)))
#define MFEM_SHARED
#define MFEM_SYNC_THREAD
#define MFEM_THREAD_ID(k) 0
#define MFEM_THREAD_SIZE(k) 1
#define MFEM_FOREACH_THREAD(i,k,N) for(int i=0; i<N; i++)
#endif

namespace mfem
{

#ifdef MFEM_USE_CUDA
// Function used by the macro MFEM_GPU_CHECK.
void mfem_cuda_error(cudaError_t err, const char *expr, const char *func,
                     const char *file, int line);
#endif

<<<<<<< HEAD
template <typename T>
MFEM_HOST_DEVICE T mfemAtomicAdd(T &add, const T val)
{
#if defined(MFEM_USE_CUDA) && defined(__CUDA_ARCH__)
   return atomicAdd(&add,val);
#else
   T old = add;
   add += val;
   return old;
#endif
}

/// Allocates device memory
=======
/// Allocates device memory and returns destination ptr.
>>>>>>> 662b04ea
void* CuMemAlloc(void **d_ptr, size_t bytes);

/// Allocates managed device memory
void* CuMallocManaged(void **d_ptr, size_t bytes);

/// Frees device memory and returns destination ptr.
void* CuMemFree(void *d_ptr);

/// Copies memory from Host to Device and returns destination ptr.
void* CuMemcpyHtoD(void *d_dst, const void *h_src, size_t bytes);

/// Copies memory from Host to Device and returns destination ptr.
void* CuMemcpyHtoDAsync(void *d_dst, const void *h_src, size_t bytes);

/// Copies memory from Device to Device
void* CuMemcpyDtoD(void *d_dst, const void *d_src, size_t bytes);

/// Copies memory from Device to Device
void* CuMemcpyDtoDAsync(void *d_dst, const void *d_src, size_t bytes);

/// Copies memory from Device to Host
void* CuMemcpyDtoH(void *h_dst, const void *d_src, size_t bytes);

/// Copies memory from Device to Host
void* CuMemcpyDtoHAsync(void *h_dst, const void *d_src, size_t bytes);

/// Check the error code returned by cudaGetLastError(), aborting on error.
void CuCheckLastError();

/// Get the number of CUDA devices
int CuGetDeviceCount();

} // namespace mfem

#endif // MFEM_CUDA_HPP<|MERGE_RESOLUTION|>--- conflicted
+++ resolved
@@ -77,7 +77,6 @@
                      const char *file, int line);
 #endif
 
-<<<<<<< HEAD
 template <typename T>
 MFEM_HOST_DEVICE T mfemAtomicAdd(T &add, const T val)
 {
@@ -90,10 +89,7 @@
 #endif
 }
 
-/// Allocates device memory
-=======
 /// Allocates device memory and returns destination ptr.
->>>>>>> 662b04ea
 void* CuMemAlloc(void **d_ptr, size_t bytes);
 
 /// Allocates managed device memory
