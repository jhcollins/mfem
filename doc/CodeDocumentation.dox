namespace mfem {

/*! \mainpage Code Documentation
 *
 * <H3>Main mesh classes</H3>
 *
 * - Mesh
 * - NCMesh
 * - Element
 * - ElementTransformation
 *
 * <H3>Main finite element classes</H3>
 *
 * - FiniteElement
 * - FiniteElementCollection
 * - FiniteElementSpace
 * - GridFunction
 * - BilinearFormIntegrator and LinearFormIntegrator
 * - LinearForm, BilinearForm and MixedBilinearForm
 *
 * <H3>Main linear algebra classes and sources</H3>
 *
 * - Operator and BilinearForm
 * - Vector and LinearForm
 * - DenseMatrix and SparseMatrix
 * - Sparse \link sparsesmoothers.hpp smoothers\endlink and linear
 *   \link solvers.hpp solvers\endlink
 *
 * <H3>Main parallel classes</H3>
 * - ParMesh
 * - ParNCMesh
 * - ParFiniteElementSpace
 * - ParGridFunction
 * - ParBilinearForm and ParLinearForm
 * - HypreParMatrix and HypreParVector
 * - HypreSolver and other \link hypre.hpp hypre classes\endlink
 *
 * <H3>Main GPU classes</H3>
 * - Device
 * - Memory
 * - MemoryManager
 * - MFEM_FORALL macro in forall.hpp
 *
 * <H3>Example codes</H3>
 * - <a class="el" href="ex0_8cpp_source.html">Example 0</a>: simplest example, nodal H1 FEM for the Laplace problem
 * - <a class="el" href="ex0p_8cpp_source.html">Example 0p</a>: simplest parallel example, nodal H1 FEM for the Laplace problem
 * - <a class="el" href="examples_2ex1_8cpp_source.html">Example 1</a>: nodal H1 FEM for the Laplace problem (same discretization as ex0 but with more sophisticated options)
 * - <a class="el" href="examples_2ex1p_8cpp_source.html">Example 1p</a>: parallel nodal H1 FEM for the Laplace problem (same discretization as ex0p but with more sophisticated options)
 * - <a class="el" href="ex2_8cpp_source.html">Example 2</a>: vector FEM for linear elasticity
 * - <a class="el" href="ex2p_8cpp_source.html">Example 2p</a>: parallel vector FEM for linear elasticity
 * - <a class="el" href="ex3_8cpp_source.html">Example 3</a>: Nedelec H(curl) FEM for the definite Maxwell problem
 * - <a class="el" href="ex3p_8cpp_source.html">Example 3p</a>: parallel Nedelec H(curl) FEM for the definite Maxwell problem
 * - <a class="el" href="ex4_8cpp_source.html">Example 4</a>: Raviart-Thomas H(div) FEM for the grad-div problem
 * - <a class="el" href="ex4p_8cpp_source.html">Example 4p</a>: parallel Raviart-Thomas H(div) FEM for the grad-div problem
 * - <a class="el" href="ex5_8cpp_source.html">Example 5</a>: mixed pressure-velocity FEM for the Darcy problem
 * - <a class="el" href="ex5p_8cpp_source.html">Example 5p</a>: parallel mixed pressure-velocity FEM for the Darcy problem
 * - <a class="el" href="ex6_8cpp_source.html">Example 6</a>: non-conforming adaptive mesh refinement for the Laplace problem
 * - <a class="el" href="ex6p_8cpp_source.html">Example 6p</a>: parallel non-conforming adaptive mesh refinement for the Laplace problem
 * - <a class="el" href="ex7_8cpp_source.html">Example 7</a>: Laplace problem on a surface (the unit sphere)
 * - <a class="el" href="ex7p_8cpp_source.html">Example 7p</a>: parallel Laplace problem on a surface (the unit sphere)
 * - <a class="el" href="ex8_8cpp_source.html">Example 8</a>: Discontinuous Petrov-Galerkin (DPG) for the Laplace problem
 * - <a class="el" href="ex8p_8cpp_source.html">Example 8p</a>: parallel Discontinuous Petrov-Galerkin (DPG) for the Laplace problem
 * - <a class="el" href="ex9_8cpp_source.html">Example 9</a>: Discontinuous Galerkin (DG) time-dependent advection
 * - <a class="el" href="ex9p_8cpp_source.html">Example 9p</a>: parallel Discontinuous Galerkin (DG) time-dependent advection
 * - <a class="el" href="ex10_8cpp_source.html">Example 10</a>: time-dependent implicit nonlinear elasticity
 * - <a class="el" href="ex10p_8cpp_source.html">Example 10p</a>: parallel time-dependent implicit nonlinear elasticity
 * - <a class="el" href="ex11p_8cpp_source.html">Example 11p</a>: parallel Laplace eigensolver
 * - <a class="el" href="ex12p_8cpp_source.html">Example 12p</a>: parallel linear elasticity eigensolver
 * - <a class="el" href="ex13p_8cpp_source.html">Example 13p</a>: parallel Maxwell eigensolver
 * - <a class="el" href="ex14_8cpp_source.html">Example 14</a>: Discontinuous Galerkin (DG) for the Laplace problem
 * - <a class="el" href="ex14p_8cpp_source.html">Example 14p</a>: parallel Discontinuous Galerkin (DG) for the Laplace problem
 * - <a class="el" href="ex15_8cpp_source.html">Example 15</a>: dynamic AMR for Laplace with prescribed time-dependent source
 * - <a class="el" href="ex15p_8cpp_source.html">Example 15p</a>: parallel dynamic AMR for Laplace with prescribed time-dependent source
 * - <a class="el" href="ex16_8cpp_source.html">Example 16</a>: time-dependent nonlinear heat equation
 * - <a class="el" href="ex16p_8cpp_source.html">Example 16p</a>: parallel time-dependent nonlinear heat equation
 * - <a class="el" href="ex17_8cpp_source.html">Example 17</a>: Discontinuous Galerkin (DG) for linear elasticity
 * - <a class="el" href="ex17p_8cpp_source.html">Example 17p</a>: parallel Discontinuous Galerkin (DG) for linear elasticity
 * - <a class="el" href="ex18_8cpp_source.html">Example 18</a>: Discontinuous Galerkin (DG) for the Euler equations
 * - <a class="el" href="ex18p_8cpp_source.html">Example 18p</a>: parallel Discontinuous Galerkin (DG) for the Euler equations
 * - <a class="el" href="ex19_8cpp_source.html">Example 19</a>: incompressible nonlinear elasticity
 * - <a class="el" href="ex19p_8cpp_source.html">Example 19p</a>: parallel incompressible nonlinear elasticity
 * - <a class="el" href="ex20_8cpp_source.html">Example 20</a>: symplectic ODE integration
 * - <a class="el" href="ex20p_8cpp_source.html">Example 20p</a>: parallel symplectic ODE integration
 * - <a class="el" href="ex21_8cpp_source.html">Example 21</a>: adaptive mesh refinement for linear elasticity
 * - <a class="el" href="ex21p_8cpp_source.html">Example 21p</a>: parallel adaptive mesh refinement for linear elasticity
 * - <a class="el" href="ex22_8cpp_source.html">Example 22</a>: complex-valued linear systems for damped harmonic oscillators
 * - <a class="el" href="ex22p_8cpp_source.html">Example 22p</a>: parallel complex-valued linear systems for damped harmonic oscillators
 * - <a class="el" href="ex23_8cpp_source.html">Example 23</a>: second order in time wave equation
 * - <a class="el" href="ex24_8cpp_source.html">Example 24</a>: mixed finite element spaces and interpolators
 * - <a class="el" href="ex24p_8cpp_source.html">Example 24p</a>: parallel mixed finite element spaces and interpolators
 * - <a class="el" href="ex25_8cpp_source.html">Example 25</a>: simulation of electromagnetic wave propagation using a Perfectly Matched Layer (PML)
 * - <a class="el" href="ex25p_8cpp_source.html">Example 25p</a>: parallel simulation of electromagnetic wave propagation using a Perfectly Matched Layer (PML)
 * - <a class="el" href="ex26_8cpp_source.html">Example 26</a>: multigrid preconditioner for the Laplace problem using nodal H1 FEM
 * - <a class="el" href="ex26p_8cpp_source.html">Example 26p</a>: parallel multigrid preconditioner for the Laplace problem using nodal H1 FEM
 * - <a class="el" href="ex27_8cpp_source.html">Example 27</a>: boundary conditions for the Laplace problem
 * - <a class="el" href="ex27p_8cpp_source.html">Example 27p</a>: parallel boundary conditions for the Laplace problem
 * - <a class="el" href="ex28_8cpp_source.html">Example 28</a>: sliding contact in elasticity
 * - <a class="el" href="ex28p_8cpp_source.html">Example 28p</a>: parallel sliding contact in elasticity
 * - <a class="el" href="ex29_8cpp_source.html">Example 29</a>: Laplace solve on a 3D-embedded surface
 * - <a class="el" href="ex29p_8cpp_source.html">Example 29p</a>: parallel Laplace solve on a 3D-embedded surface
<<<<<<< HEAD
  * - <a class="el" href="ex30_8cpp_source.html">Example 30</a>: data oscillation mesh preprocessing
 * - <a class="el" href="ex30p_8cpp_source.html">Example 30p</a>: parallel data oscillation mesh preprocessing
  * - <a class="el" href="ex31_8cpp_source.html">Example 31</a>: nodal H1 FEM for the fractional Laplacian problem
 * - <a class="el" href="ex31p_8cpp_source.html">Example 31p</a>: parallel nodal H1 FEM for the fractional Laplacian problem
=======
 * - <a class="el" href="ex31_8cpp_source.html">Example 31</a>: Nedelec H(curl) FEM for the definite anisotropic Maxwell problem
 * - <a class="el" href="ex31p_8cpp_source.html">Example 31p</a>: parallel Nedelec H(curl) FEM for the definite anisotropic Maxwell problem
 * - <a class="el" href="ex32p_8cpp_source.html">Example 32p</a>: parallel anisotropic Maxwell eigensolver
>>>>>>> d6f752e6
 *
 * <H4>AmgX Examples</H4>
 * - Variants of Examples
 *   <a class="el" href="examples_2amgx_2ex1_8cpp_source.html">1</a> and
 *   <a class="el" href="examples_2amgx_2ex1p_8cpp_source.html">1p</a>,
 *   demonstrating the use of MFEM's \link amgxsolver.hpp AmgX integration\endlink.
 *
 * <H4>Caliper Examples</H4>
 * - Variants of Example
 *   <a class="el" href="examples_2caliper_2ex1_8cpp_source.html">1</a> and
 *   <a class="el" href="examples_2caliper_2ex1p_8cpp_source.html">1p</a>,
 *   demonstrating the use of MFEM's \link annotation.hpp Ginkgo integration\endlink.
 *
 * <H4>Ginkgo Examples</H4>
 * - Variants of Example
 *   <a class="el" href="examples_2ginkgo_2ex1_8cpp_source.html">1</a>,
 *   demonstrating the use of MFEM's \link ginkgo.hpp Ginkgo integration\endlink.
 *
 * <H4>HiOp Examples</H4>
 * - Variants of Examples
 *   <a class="el" href="hiop_2ex9_8cpp_source.html">9</a> and
 *   <a class="el" href="hiop_2ex9p_8cpp_source.html">9p</a>,
 *   demonstrating the use of MFEM's \link hiop.hpp HiOp integration\endlink.
 *
 * <H4>PETSc Examples</H4>
 * - Variants of Examples
 *   <a class="el" href="examples_2petsc_2ex1p_8cpp_source.html">1p</a>,
 *   <a class="el" href="petsc_2ex2p_8cpp_source.html">2p</a>,
 *   <a class="el" href="petsc_2ex3p_8cpp_source.html">3p</a>,
 *   <a class="el" href="petsc_2ex4p_8cpp_source.html">4p</a>,
 *   <a class="el" href="petsc_2ex5p_8cpp_source.html">5p</a>,
 *   <a class="el" href="petsc_2ex6p_8cpp_source.html">6p</a>,
 *   <a class="el" href="petsc_2ex9p_8cpp_source.html">9p</a>,
 *   and
 *   <a class="el" href="petsc_2ex10p_8cpp_source.html">10p</a>,
 *   demonstrating the use of MFEM's \link petsc.hpp PETSc integration\endlink.
 *
 * <H4>PUMI Examples</H4>
 * - Variants of Examples
 *   <a class="el" href="examples_2pumi_2ex1_8cpp_source.html">1</a>,
 *   <a class="el" href="examples_2pumi_2ex1p_8cpp_source.html">1p</a>,
 *   <a class="el" href="pumi_2ex2_8cpp_source.html">2</a>,
 *   and
 *   <a class="el" href="pumi_2ex6p_8cpp_source.html">6p</a>,
 *   demonstrating the use of MFEM's \link pumi.hpp PUMI integration\endlink.
 *
 * <H4>SUNDIALS Examples</H4>
 * - Variants of Examples
 *   <a class="el" href="sundials_2ex9_8cpp_source.html">9</a>,
 *   <a class="el" href="sundials_2ex9p_8cpp_source.html">9p</a>,
 *   <a class="el" href="sundials_2ex10_8cpp_source.html">10</a>,
 *   <a class="el" href="sundials_2ex10p_8cpp_source.html">10p</a>,
 *   <a class="el" href="sundials_2ex16_8cpp_source.html">16</a>,
 *   and
 *   <a class="el" href="sundials_2ex16p_8cpp_source.html">16p</a>,
 *   demonstrating the use of MFEM's \link sundials.hpp SUNDIALS integration\endlink.
 * - CVODES adjoint miniapps:
 *   <a class="el" href="cvsRoberts__ASAi__dns_8cpp_source.html">serial ODE system</a>,
 *   <a class="el" href="adjoint__advection__diffusion_8cpp_source.html">parallel advection-diffusion</a>.
 *
 * <H4>SuperLU Examples</H4>
 * - Variants of Example
 *   <a class="el" href="examples_2superlu_2ex1p_8cpp_source.html">1p</a>,
 *   demonstrating the use of MFEM's \link superlu.hpp SuperLU integration\endlink.
 *
 * <H3>Miniapps</H3>
 * - <a class="el" href="volta_8cpp_source.html">Volta</a>: simple electrostatics simulation code
 * - <a class="el" href="tesla_8cpp_source.html">Tesla</a>: simple magnetostatics simulation code
 * - <a class="el" href="maxwell_8cpp_source.html">Maxwell</a>: simple transient full-wave electromagnetics simulation code
 * - <a class="el" href="joule_8cpp_source.html">Joule</a>: transient magnetics and Joule heating miniapp
 * - <a class="el" href="classmfem_1_1navier_1_1NavierSolver.html">Navier</a>: solve the transient incompressible Navier-Stokes equations
 * - <a class="el" href="mobius-strip_8cpp_source.html">Mobius Strip</a>: generate various Mobius strip-like meshes
 * - <a class="el" href="klein-bottle_8cpp_source.html">Klein Bottle</a>: generate three types of Klein bottle surfaces
 * - <a class="el" href="toroid_8cpp_source.html">Toroid</a>: generate simple toroidal meshes
 * - <a class="el" href="twist_8cpp_source.html">Twist</a>: generate simple periodic meshes
 * - <a class="el" href="minimal-surface_8cpp_source.html">Minimal Surface</a>: compute minimal surfaces, <a class="el" href="minimal-surface_8cpp_source.html">serial</a> and <a class="el" href="pminimal-surface_8cpp_source.html">parallel</a> versions
 * - <a class="el" href="polar-nc_8cpp_source.html">Polar NC</a>: generate polar non-conforming meshes
 * - <a class="el" href="shaper_8cpp_source.html">Shaper</a>: resolve material interfaces by mesh refinement
 * - <a class="el" href="extruder_8cpp_source.html">Extruder</a>: extrude a low-dimensional mesh into a higher dimension
 * - <a class="el" href="mesh-explorer_8cpp_source.html">Mesh Explorer</a>: visualize and manipulate meshes
 * - <a class="el" href="mesh-optimizer_8cpp_source.html">Mesh Optimizer</a>: optimize high-order meshes, <a class="el" href="mesh-optimizer_8cpp_source.html">serial</a> and <a class="el" href="pmesh-optimizer_8cpp_source.html">parallel</a> versions
 * - <a class="el" href="trimmer_8cpp_source.html">Trimmer</a>: trim elements from existing meshes
 * - <a class="el" href="display-basis_8cpp_source.html">Display Basis</a>: visualize finite element basis functions
 * - <a class="el" href="get-values_8cpp_source.html">Get Values</a>: extract field values via DataCollection classes
 * - <a class="el" href="load-dc_8cpp_source.html">Load DC</a>: visualize fields saved via DataCollection classes
 * - <a class="el" href="convert-dc_8cpp_source.html">Convert DC</a>: convert between different DataCollection formats
 * - <a class="el" href="lor-transfer_8cpp_source.html">LOR Transfer</a>: map functions between high-order and low-order refined spaces
 * - <a class="el" href="findpts_8cpp_source.html">Find Points</a>: evaluate grid function in physical space, <a class="el" href="findpts_8cpp_source.html">serial</a> and <a class="el" href="pfindpts_8cpp_source.html">parallel</a> versions
 * - <a class="el" href="field-diff_8cpp_source.html">Field Diff</a>: compare grid functions on different meshes
 * - <a class="el" href="field-interp_8cpp_source.html">Field Interp</a>: transfer a grid functions between meshes
 * - <a class="el" href="distance_8cpp_source.html">Distance</a>: finite element distance function solver
 * - <a class="el" href="diffusion_8cpp_source.html">Shifted Diffusion</a>: shifted boundary diffusion solver
 * - <a class="el" href="distance_8cpp_source.html">Block Solvers</a>: comparison of saddle point system solvers
 * - <a class="el" href="parheat_8cpp_source.html">Optimization gradients</a>: Gradients of PDE-constrained function
 * - <a class="el" href="miniapps_2performance_2ex1_8cpp_source.html">HPC Example 1</a>: high-performance nodal H1 FEM for the Laplace problem
 * - <a class="el" href="miniapps_2performance_2ex1p_8cpp_source.html">HPC Example 1p</a>: high-performance parallel nodal H1 FEM for the Laplace problem
 * - <a class="el" href="par__example_8cpp_source.html">Parallel pLaplacian example using AD</a>: Parallel pLaplacian example
 * - <a class="el" href="seq__example_8cpp_source.html">Serial pLaplacian example using AD</a>: Serial pLaplacian example
 *
 * See also the <a class="el" href="https://mfem.org/examples/">examples documentation</a> online.
 */

}<|MERGE_RESOLUTION|>--- conflicted
+++ resolved
@@ -98,16 +98,11 @@
  * - <a class="el" href="ex28p_8cpp_source.html">Example 28p</a>: parallel sliding contact in elasticity
  * - <a class="el" href="ex29_8cpp_source.html">Example 29</a>: Laplace solve on a 3D-embedded surface
  * - <a class="el" href="ex29p_8cpp_source.html">Example 29p</a>: parallel Laplace solve on a 3D-embedded surface
-<<<<<<< HEAD
-  * - <a class="el" href="ex30_8cpp_source.html">Example 30</a>: data oscillation mesh preprocessing
- * - <a class="el" href="ex30p_8cpp_source.html">Example 30p</a>: parallel data oscillation mesh preprocessing
-  * - <a class="el" href="ex31_8cpp_source.html">Example 31</a>: nodal H1 FEM for the fractional Laplacian problem
- * - <a class="el" href="ex31p_8cpp_source.html">Example 31p</a>: parallel nodal H1 FEM for the fractional Laplacian problem
-=======
  * - <a class="el" href="ex31_8cpp_source.html">Example 31</a>: Nedelec H(curl) FEM for the definite anisotropic Maxwell problem
  * - <a class="el" href="ex31p_8cpp_source.html">Example 31p</a>: parallel Nedelec H(curl) FEM for the definite anisotropic Maxwell problem
  * - <a class="el" href="ex32p_8cpp_source.html">Example 32p</a>: parallel anisotropic Maxwell eigensolver
->>>>>>> d6f752e6
+ * - <a class="el" href="ex31_8cpp_source.html">Example 33</a>: nodal H1 FEM for the fractional Laplacian problem
+ * - <a class="el" href="ex31p_8cpp_source.html">Example 33p</a>: parallel nodal H1 FEM for the fractional Laplacian problem
  *
  * <H4>AmgX Examples</H4>
  * - Variants of Examples
