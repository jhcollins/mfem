// Copyright (c) 2010, Lawrence Livermore National Security, LLC. Produced at
// the Lawrence Livermore National Laboratory. LLNL-CODE-443211. All Rights
// reserved. See file COPYRIGHT for details.
//
// This file is part of the MFEM library. For more information and source code
// availability see http://mfem.org.
//
// MFEM is free software; you can redistribute it and/or modify it under the
// terms of the GNU Lesser General Public License (as published by the Free
// Software Foundation) version 2.1 dated February 1999.
//
//      ----------------------------------------------------------------
//      Display Basis Miniapp:  Visualize finite element basis functions
//      ----------------------------------------------------------------
//
// This miniapp visualizes various types of finite element basis functions on a
// single mesh element in 1D, 2D and 3D. The order and the type of finite
// element space can be changed, and the mesh element is either the reference
// one, or a simple transformation of it. Dynamic creation and interaction with
// multiple GLVis windows is demonstrated.
//
// Compile with: make display-basis
//
// Sample runs:  display-basis
//               display_basis -e 2 -b 3 -o 3
//               display-basis -e 5 -b 1 -o 1

#include "mfem.hpp"
#include "../common/fem_extras.hpp"
#include "../common/mesh_extras.hpp"
#include <vector>
#include <iostream>

using namespace std;
using namespace mfem;
using namespace mfem::miniapps;

// Data structure used to collect visualization window layout parameters
struct VisWinLayout
{
   int nx;
   int ny;
   int w;
   int h;
};

// Data structure used to define simple coordinate transformations
struct DeformationData
{
   double uniformScale;

   int    squeezeAxis;
   double squeezeFactor;

   int    shearAxis;
   Vector shearVec;
};

/** The Deformation class implements three simple coordinate transformations:
    Uniform Scaling:
      u = a v for a scalar constant 'a'

    Compression or Squeeze (along a coordinate axis):
          / 1/b 0 \            / 1/b 0  0 \     for a scalar constant b
      u = \ 0   b / v   or u = |  0  c  0 | v,  and c = sqrt(b)
                               \  0  0  c /     the axis can also be chosen

    Shear:
      u = v + v_i * s where 's' is the shear vector
                        and 'i' is the shear axis
*/
class Deformation : public VectorCoefficient
{
public:

   enum DefType {INVALID, UNIFORM, SQUEEZE, SHEAR};

   Deformation(int dim, DefType dType, const DeformationData & data)
      : VectorCoefficient(dim), dim_(dim), dType_(dType), data_(data) {}

   void Eval(Vector &v, ElementTransformation &T, const IntegrationPoint &ip);

private:
   void Def1D(const Vector & u, Vector & v);
   void Def2D(const Vector & u, Vector & v);
   void Def3D(const Vector & u, Vector & v);

   int     dim_;
   DefType dType_;
   const DeformationData & data_;
};

string   elemTypeStr(const Element::Type & eType);
inline bool elemIs1D(const Element::Type & eType);
inline bool elemIs2D(const Element::Type & eType);
inline bool elemIs3D(const Element::Type & eType);

string   basisTypeStr(char bType);
inline bool basisIs1D(char bType);
inline bool basisIs2D(char bType);
inline bool basisIs3D(char bType);

string mapTypeStr(int mType);

int update_basis(vector<socketstream*> & sock, const VisWinLayout & vwl,
                 Element::Type e, char bType, int bOrder, int mType,
                 Deformation::DefType dType, const DeformationData & defData,
                 bool visualization);

int main(int argc, char *argv[])
{
   // Parse command-line options.
   Element::Type eType  = Element::TRIANGLE;
   char          bType  = 'h';
   int           bOrder = 2;
   int           mType  = 0;

   int eInt = -1;
   int bInt = -1;

   VisWinLayout vwl;
   vwl.nx = 5;
   vwl.ny = 3;
   vwl.w  = 250;
   vwl.h  = 250;

   Deformation::DefType dType = Deformation::INVALID;
   DeformationData defData;

   bool visualization = true;

   vector<socketstream*> sock;

   OptionsParser args(argc, argv);
   args.AddOption(&eInt, "-e", "--elem-type",
                  "Element Type: (1-Segment, 2-Triangle, 3-Quadrilateral, "
                  "4-Tetrahedron, 5-Hexahedron, 6-Wedge)");
   args.AddOption(&bInt, "-b", "--basis-type",
                  "Basis Function Type (0-H1, 1-Nedelec, 2-Raviart-Thomas, "
                  "3-L2, 4-Fixed Order Cont.,\n\t5-Gaussian Discontinuous (2D),"
                  " 6-Crouzeix-Raviart)");
   args.AddOption(&bOrder, "-o", "--order", "Basis function order");
   args.AddOption(&vwl.nx, "-nx", "--num-win-x",
                  "Number of Viz windows in X");
   args.AddOption(&vwl.ny, "-ny", "--num-win-y",
                  "Number of Viz windows in y");
   args.AddOption(&vwl.w, "-w", "--width",
                  "Width of Viz windows");
   args.AddOption(&vwl.h, "-h", "--height",
                  "Height of Viz windows");
   args.AddOption(&visualization, "-vis", "--visualization", "-no-vis",
                  "--no-visualization",
                  "Enable or disable GLVis visualization.");
   args.Parse();
   if (!args.Good())
   {
      args.PrintUsage(cout);
      return 1;
   }
   {
      args.PrintOptions(cout);
   }
   if ( eInt > 0 && eInt < 7 )
   {
      eType = (Element::Type)eInt;
   }
   switch (bInt)
   {
      case 0:
         bType = 'h';
         break;
      case 1:
         bType = 'n';
         break;
      case 2:
         bType = 'r';
         break;
      case 3:
         bType = 'l';
         break;
      case 4:
         bType = 'f';
         break;
      case 5:
         bType = 'g';
         break;
      case 6:
         bType = 'c';
         break;
      default:
         bType = 'h';
   }

   // Collect user input
   bool print_char = true;
   while (true)
   {
      if (print_char)
      {
         cout << endl;
         cout << "Element Type:          " << elemTypeStr(eType) << endl;
         cout << "Basis Type:            " << basisTypeStr(bType) << endl;;
         cout << "Basis function order:  " << bOrder << endl;
         cout << "Map Type:              " << mapTypeStr(mType) << endl;
      }
      if ( update_basis(sock, vwl, eType, bType, bOrder, mType,
                        dType, defData, visualization) )
      {
         cerr << "Invalid combination of basis info (try again)" << endl;
      }

      if (!visualization) { break; }

      print_char = false;
      cout << endl;
      cout << "What would you like to do?\n"
           "q) Quit\n"
           "c) Close Windows and Quit\n"
           "e) Change Element Type\n"
           "b) Change Basis Type\n";
      if ( bType == 'h' || bType == 'p' || bType == 'n' || bType == 'r' ||
           bType == 'l' || bType == 'f' || bType == 'g' )
      {
         cout << "o) Change Basis Order\n";
      }
      // The following is disabled pending updates to GLVis
      if ( bType == 'l' && false )
      {
         cout << "m) Change Map Type\n";
      }
      cout << "t) Transform Element\n";
      cout << "--> " << flush;
      char mk;
      cin >> mk;

      if (mk == 'q')
      {
         break;
      }
      if (mk == 'c')
      {
         for (unsigned int i=0; i<sock.size(); i++)
         {
            *sock[i] << "keys q";
         }
         break;
      }
      if (mk == 'e')
      {
         eInt = 0;
         cout << "valid element types:\n";
         if ( basisIs1D(bType) )
         {
            cout <<
                 "1) Segment\n";
         }
         if ( basisIs2D(bType) )
         {
            cout <<
                 "2) Triangle\n"
                 "3) Quadrilateral\n";
         }
         if ( basisIs3D(bType) )
         {
            cout <<
                 "4) Tetrahedron\n"
                 "5) Hexahedron\n"
                 "6) Wedge\n";
         }
         cout << "enter new element type --> " << flush;
         cin >> eInt;
         if ( eInt <= 0 || eInt > 6 )
         {
            cout << "invalid element type \"" << eInt << "\"" << endl << flush;
         }
         else if ( (elemIs1D((Element::Type)eInt) && basisIs1D(bType)) ||
                   (elemIs2D((Element::Type)eInt) && basisIs2D(bType)) ||
                   (elemIs3D((Element::Type)eInt) && basisIs3D(bType)) )
         {
            if ( (elemIs1D((Element::Type)eInt) && !elemIs1D(eType)) ||
                 (elemIs2D((Element::Type)eInt) && !elemIs2D(eType)) ||
                 (elemIs3D((Element::Type)eInt) && !elemIs3D(eType)) )
            {
               dType = Deformation::INVALID;
            }
            eType = (Element::Type)eInt;

            print_char = true;
         }
         else
         {
            cout << "invalid element type \"" << eInt <<
                 "\" for basis type \"" << basisTypeStr(bType) << "\"." << endl;
         }
      }
      if (mk == 'b')
      {
         char bChar = 0;
         cout << "valid basis types:\n";
         cout << "h) H1 Finite Element\n";
         cout << "p) H1 Positive Finite Element\n";
         if ( elemIs2D(eType) || elemIs3D(eType) )
         {
            cout << "n) Nedelec Finite Element\n";
            cout << "r) Raviart-Thomas Finite Element\n";
         }
         cout << "l) L2 Finite Element\n";
         if ( elemIs1D(eType) || elemIs2D(eType) )
         {
            cout << "c) Crouzeix-Raviart Finite Element\n";
         }
         cout << "f) Fixed Order Continuous Finite Element\n";
         if ( elemIs2D(eType) )
         {
            cout << "g) Gauss Discontinuous Finite Element\n";
         }
         cout << "enter new basis type --> " << flush;
         cin >> bChar;
         if ( bChar == 'h' || bChar == 'p' || bChar == 'l' || bChar == 'f' ||
              ((bChar == 'n' || bChar == 'r') &&
               (elemIs2D(eType) || elemIs3D(eType))) ||
              (bChar == 'c' && (elemIs1D(eType) || elemIs2D(eType))) ||
              (bChar == 'g' && elemIs2D(eType)))
         {
            bType = bChar;
            if ( bType == 'h' )
            {
               mType = FiniteElement::VALUE;
            }
            else if ( bType == 'p' )
            {
               mType = FiniteElement::VALUE;
            }
            else if ( bType == 'n' )
            {
               mType = FiniteElement::H_CURL;
            }
            else if ( bType == 'r' )
            {
               mType = FiniteElement::H_DIV;
            }
            else if ( bType == 'l' )
            {
               if ( mType != FiniteElement::VALUE &&
                    mType != FiniteElement::INTEGRAL )
               {
                  mType = FiniteElement::VALUE;
               }
            }
            else if ( bType == 'c' )
            {
               bOrder = 1;
               mType  = FiniteElement::VALUE;
            }
            else if ( bType == 'f' )
            {
               if ( bOrder < 1 || bOrder > 3)
               {
                  bOrder = 1;
               }
               mType  = FiniteElement::VALUE;
            }
            else if ( bType == 'g' )
            {
               if ( bOrder < 1 || bOrder > 2)
               {
                  bOrder = 1;
               }
               mType  = FiniteElement::VALUE;
            }
            print_char = true;
         }
         else
         {
            cout << "invalid basis type \"" << bChar << "\"." << endl;
         }
      }
      if (mk == 'm' && bType == 'l')
      {
         int mInt = 0;
         cout << "valid map types:\n"
              "0) VALUE\n"
              "1) INTEGRAL\n";
         cout << "enter new map type --> " << flush;
         cin >> mInt;
         if (mInt >=0 && mInt <= 1)
         {
            mType = mInt;
            print_char = true;
         }
         else
         {
            cout << "invalid map type \"" << mInt << "\"." << endl;
         }
      }
      if (mk == 'o')
      {
         int oInt = 1;
         int oMin = ( bType == 'h' || bType == 'p' || bType == 'n' ||
                      bType == 'f' || bType == 'g')?1:0;
         int oMax = -1;
         switch (bType)
         {
            case 'g':
               oMax = 2;
               break;
            case 'f':
               oMax = 3;
               break;
            default:
               oMax = -1;
         }
         cout << "basis function order must be >= " << oMin;
         if ( oMax >= 0 )
         {
            cout << " and <= " << oMax;
         }
         cout << endl;
         cout << "enter new basis function order --> " << flush;
         cin >> oInt;
         if ( oInt >= oMin && oInt <= (oMax>=0)?oMax:oInt )
         {
            bOrder = oInt;
            print_char = true;
         }
         else
         {
            cout << "invalid basis order \"" << oInt << "\"." << endl;
         }
      }
      if (mk == 't')
      {
         cout << "transformation options:\n";
         cout << "r) reset to reference element\n";
         cout << "u) uniform scaling\n";
         if ( elemIs2D(eType) || elemIs3D(eType) )
         {
            cout << "c) compression\n";
            cout << "s) shear\n";
         }
         cout << "enter transformation type --> " << flush;
         char tk;
         cin >> tk;
         if (tk == 'r')
         {
            dType = Deformation::INVALID;
         }
         else if (tk == 'u')
         {
            cout << "enter scaling constant --> " << flush;
            cin >> defData.uniformScale;
            if ( defData.uniformScale > 0.0 )
            {
               dType = Deformation::UNIFORM;
            }
         }
         else if (tk == 'c' && !elemIs1D(eType))
         {
            int dim = elemIs2D(eType)?2:3;
            cout << "enter compression factor --> " << flush;
            cin >> defData.squeezeFactor;
            cout << "enter compression axis (0-" << dim-1 << ") --> " << flush;
            cin >> defData.squeezeAxis;

            if ( defData.squeezeFactor > 0.0 &&
                 (defData.squeezeAxis >= 0 && defData.squeezeAxis < dim))
            {
               dType = Deformation::SQUEEZE;
            }
         }
         else if (tk == 's' && !elemIs1D(eType))
         {
            int dim = elemIs2D(eType)?2:3;
            cout << "enter shear vector (components separated by spaces) --> "
                 << flush;
            defData.shearVec.SetSize(dim);
            for (int i=0; i<dim; i++)
            {
               cin >> defData.shearVec[i];
            }
            cout << "enter shear axis (0-" << dim-1 << ") --> " << flush;
            cin >> defData.shearAxis;

            if ( defData.shearAxis >= 0 && defData.shearAxis < dim )
            {
               dType = Deformation::SHEAR;
            }
         }
      }
   }

   // Cleanup
   for (unsigned int i=0; i<sock.size(); i++)
   {
      delete sock[i];
   }

   // Exit
   return 0;
}

string elemTypeStr(const Element::Type & eType)
{
   switch (eType)
   {
      case Element::POINT:
         return "POINT";
      case Element::SEGMENT:
         return "SEGMENT";
      case Element::TRIANGLE:
         return "TRIANGLE";
      case Element::QUADRILATERAL:
         return "QUADRILATERAL";
      case Element::TETRAHEDRON:
         return "TETRAHEDRON";
      case Element::HEXAHEDRON:
         return "HEXAHEDRON";
<<<<<<< HEAD
         break;
      case Element::WEDGE:
         return "WEDGE";
         break;
=======
>>>>>>> ff9819e4
      default:
         return "INVALID";
   };
}

bool
elemIs1D(const Element::Type & eType)
{
   return eType == Element::SEGMENT;
}

bool
elemIs2D(const Element::Type & eType)
{
   return eType == Element::TRIANGLE || eType == Element::QUADRILATERAL;
}

bool
elemIs3D(const Element::Type & eType)
{
   return eType == Element::TETRAHEDRON || eType == Element::HEXAHEDRON ||
          eType == Element::WEDGE;
}

string
basisTypeStr(char bType)
{
   switch (bType)
   {
      case 'h':
         return "Continuous (H1)";
      case 'p':
         return "Continuous Positive (H1)";
      case 'n':
         return "Nedelec";
      case 'r':
         return "Raviart-Thomas";
      case 'l':
         return "Discontinuous (L2)";
      case 'f':
         return "Fixed Order Continuous";
      case 'g':
         return "Gaussian Discontinuous";
      case 'c':
         return "Crouzeix-Raviart";
      default:
         return "INVALID";
   };
}

bool
basisIs1D(char bType)
{
   return bType == 'h' || bType == 'p' || bType == 'l' || bType == 'c' ||
          bType == 'f';
}

bool
basisIs2D(char bType)
{
   return bType == 'h' || bType == 'p' || bType == 'n' || bType == 'r' ||
          bType == 'l' || bType == 'c' || bType == 'f' || bType == 'g';
}

bool
basisIs3D(char bType)
{
   return bType == 'h' || bType == 'p' || bType == 'n' || bType == 'r' ||
          bType == 'f' || bType == 'l';
}

string
mapTypeStr(int mType)
{
   switch (mType)
   {
      case FiniteElement::VALUE:
         return "VALUE";
      case FiniteElement::H_CURL:
         return "H_CURL";
      case FiniteElement::H_DIV:
         return "H_DIV";
      case FiniteElement::INTEGRAL:
         return "INTEGRAL";
      default:
         return "INVALID";
   }
}

void
Deformation::Eval(Vector &v, ElementTransformation &T,
                  const IntegrationPoint &ip)
{
   Vector u(dim_);
   T.Transform(ip, u);

   switch (dim_)
   {
      case 1:
         Def1D(u, v);
         break;
      case 2:
         Def2D(u, v);
         break;
      case 3:
         Def3D(u, v);
         break;
   }
}

void
Deformation::Def1D(const Vector & u, Vector & v)
{
   v = u;
   if ( dType_ == UNIFORM )
   {
      v *= data_.uniformScale;
   }
}

void
Deformation::Def2D(const Vector & u, Vector & v)
{
   switch (dType_)
   {
      case UNIFORM:
         v = u;
         v *= data_.uniformScale;
         break;
      case SQUEEZE:
         v = u;
         v[ data_.squeezeAxis     ] /= data_.squeezeFactor;
         v[(data_.squeezeAxis+1)%2] *= data_.squeezeFactor;
         break;
      case SHEAR:
         v = u;
         v.Add(v[data_.shearAxis], data_.shearVec);
         break;
      default:
         v = u;
   }
}

void
Deformation::Def3D(const Vector & u, Vector & v)
{
   switch (dType_)
   {
      case UNIFORM:
         v = u;
         v *= data_.uniformScale;
         break;
      case SQUEEZE:
         v = u;
         v[ data_.squeezeAxis     ] /= data_.squeezeFactor;
         v[(data_.squeezeAxis+1)%2] *= sqrt(data_.squeezeFactor);
         v[(data_.squeezeAxis+2)%2] *= sqrt(data_.squeezeFactor);
         break;
      case SHEAR:
         v = u;
         v.Add(v[data_.shearAxis], data_.shearVec);
         break;
      default:
         v = u;
   }
}

int
update_basis(vector<socketstream*> & sock,  const VisWinLayout & vwl,
             Element::Type e, char bType, int bOrder, int mType,
             Deformation::DefType dType, const DeformationData & defData,
             bool visualization)
{
   bool vec = false;

   Mesh *mesh;
   ElementMeshStream imesh(e);
   if (!imesh)
   {
      {
         cerr << "\nProblem with meshstream object\n" << endl;
      }
      return 2;
   }
   mesh = new Mesh(imesh, 1, 1);
   int dim = mesh->Dimension();

   if ( dType != Deformation::INVALID )
   {
      Deformation defCoef(dim, dType, defData);
      mesh->Transform(defCoef);
   }

   FiniteElementCollection * FEC = NULL;
   switch (bType)
   {
      case 'h':
         FEC = new H1_FECollection(bOrder, dim);
         vec = false;
         break;
      case 'p':
         FEC = new H1Pos_FECollection(bOrder, dim);
         vec = false;
         break;
      case 'n':
         FEC = new ND_FECollection(bOrder, dim);
         vec = true;
         break;
      case 'r':
         FEC = new RT_FECollection(bOrder-1, dim);
         vec = true;
         break;
      case 'l':
         FEC = new L2_FECollection(bOrder, dim, BasisType::GaussLegendre,
                                   mType);
         vec = false;
         break;
      case 'c':
         FEC = new CrouzeixRaviartFECollection();
         break;
      case 'f':
         if ( bOrder == 1 )
         {
            FEC = new LinearFECollection();
         }
         else if ( bOrder == 2 )
         {
            FEC = new QuadraticFECollection();
         }
         else if ( bOrder == 3 )
         {
            FEC = new CubicFECollection();
         }
         break;
      case 'g':
         if ( bOrder == 1 )
         {
            FEC = new GaussLinearDiscont2DFECollection();
         }
         else if ( bOrder == 2 )
         {
            FEC = new GaussQuadraticDiscont2DFECollection();
         }
         break;
   }
   if ( FEC == NULL)
   {
      delete mesh;
      return 1;
   }

   FiniteElementSpace FESpace(mesh, FEC);

   int ndof = FESpace.GetVSize();

   Array<int> vdofs;
   FESpace.GetElementVDofs(0,vdofs);

   char vishost[] = "localhost";
   int  visport   = 19916;

   int offx = vwl.w+10, offy = vwl.h+45; // window offsets

   for (unsigned int i=0; i<sock.size(); i++)
   {
      *sock[i] << "keys q";
      delete sock[i];
   }

   sock.resize(ndof);
   for (int i=0; i<ndof; i++)
   {
      sock[i] = new socketstream; sock[i]->precision(8);
   }

   GridFunction ** x = new GridFunction*[ndof];
   for (int i=0; i<ndof; i++)
   {
      x[i]  = new GridFunction(&FESpace);
      *x[i] = 0.0;
      if ( vdofs[i] < 0 )
      {
         (*x[i])(-1-vdofs[i]) = -1.0;
      }
      else
      {
         (*x[i])(vdofs[i]) = 1.0;
      }
   }

   int ref = 0;
   int exOrder = 0;
   if ( bType == 'n' ) { exOrder++; }
   if ( bType == 'r' ) { exOrder += 2; }
   while ( 1<<ref < bOrder + exOrder || ref == 0 )
   {
      mesh->UniformRefinement();
      FESpace.Update();

      for (int i=0; i<ndof; i++)
      {
         x[i]->Update();
      }
      ref++;
   }

   for (int i=0; i<ndof; i++)
   {
      ostringstream oss;
      oss << "DoF " << i + 1;
      if (visualization)
      {
         VisualizeField(*sock[i], vishost, visport, *x[i], oss.str().c_str(),
                        (i % vwl.nx) * offx, ((i / vwl.nx) % vwl.ny) * offy,
                        vwl.w, vwl.h,
                        "aaAc", vec);
      }
   }

   for (int i=0; i<ndof; i++)
   {
      delete x[i];
   }
   delete [] x;

   delete FEC;
   delete mesh;

   return 0;
}<|MERGE_RESOLUTION|>--- conflicted
+++ resolved
@@ -515,13 +515,8 @@
          return "TETRAHEDRON";
       case Element::HEXAHEDRON:
          return "HEXAHEDRON";
-<<<<<<< HEAD
-         break;
       case Element::WEDGE:
          return "WEDGE";
-         break;
-=======
->>>>>>> ff9819e4
       default:
          return "INVALID";
    };
