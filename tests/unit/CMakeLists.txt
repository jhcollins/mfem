--- conflicted
+++ resolved
@@ -68,7 +68,6 @@
 add_dependencies(unit_tests copy_data)
 target_link_libraries(unit_tests mfem)
 
-<<<<<<< HEAD
 # Function to add one device serial test from the tests/unit/miniapp directory.
 # All device unit tests are built into a seperate executable, in order to be
 # able to change the device.
@@ -111,7 +110,7 @@
 
 add_serial_miniapp_test(sedov)
 add_serial_miniapp_test(tmop)
-=======
+
 if (MFEM_USE_CUDA)
   set(CUNIT_TESTS_SRCS
     cunit_test_main.cpp
@@ -124,59 +123,18 @@
   add_dependencies(${MFEM_ALL_TESTS_TARGET_NAME} cunit_tests)
 endif()
 
-# All device unit tests are built into another executable, in order to be able
-# to change the device.
-set(SEDOV_TESTS_SRCS
-    unit_test_main.cpp
-    miniapps/test_sedov.cpp
-)
-if (MFEM_USE_CUDA)
-   set_property(SOURCE ${SEDOV_TESTS_SRCS} PROPERTY LANGUAGE CUDA)
-endif()
-
-add_executable(sedov_tests_cpu ${SEDOV_TESTS_SRCS})
-target_compile_definitions(sedov_tests_cpu PUBLIC MFEM_SEDOV_TESTS=1)
-target_compile_definitions(sedov_tests_cpu PUBLIC MFEM_SEDOV_DEVICE="cpu")
-target_link_libraries(sedov_tests_cpu mfem)
-
-add_executable(sedov_tests_debug ${SEDOV_TESTS_SRCS})
-target_compile_definitions(sedov_tests_debug PUBLIC MFEM_SEDOV_TESTS=1)
-target_compile_definitions(sedov_tests_debug PUBLIC MFEM_SEDOV_DEVICE="debug")
-target_link_libraries(sedov_tests_debug mfem)
-
-if (MFEM_USE_CUDA)
-   add_executable(sedov_tests_cuda ${SEDOV_TESTS_SRCS})
-   target_compile_definitions(sedov_tests_cuda PUBLIC MFEM_SEDOV_TESTS=1)
-   target_compile_definitions(sedov_tests_cuda PUBLIC MFEM_SEDOV_DEVICE="cuda")
-   target_link_libraries(sedov_tests_cuda mfem)
-
-   add_executable(sedov_tests_cuda_uvm ${SEDOV_TESTS_SRCS})
-   target_compile_definitions(sedov_tests_cuda_uvm PUBLIC MFEM_SEDOV_TESTS=1)
-   target_compile_definitions(sedov_tests_cuda_uvm PUBLIC MFEM_SEDOV_DEVICE="cuda:uvm")
-   target_link_libraries(sedov_tests_cuda_uvm mfem)
-endif()
-
 # Copy data to the build directory.
 add_custom_command(TARGET unit_tests POST_BUILD
 COMMAND ${CMAKE_COMMAND} -E copy_directory
         ${CMAKE_CURRENT_SOURCE_DIR}/data data
         COMMENT "Copying the unit tests data directory ...")
 
-# Add unit tests
-add_dependencies(${MFEM_ALL_TESTS_TARGET_NAME} unit_tests sedov_tests_cpu sedov_tests_debug)
-if (MFEM_USE_CUDA)
-   add_dependencies(${MFEM_ALL_TESTS_TARGET_NAME} sedov_tests_cuda)
-   add_dependencies(${MFEM_ALL_TESTS_TARGET_NAME} sedov_tests_cuda_uvm)
-endif()
->>>>>>> bf3f1f13
-
 # Create a test called 'unit_tests' that runs the 'unit_tests' executable.
 # The unit tests can be built and run separately from the rest of the tests:
 #   make unit_tests
 #   ctest -R unit_tests [-V]
 add_test(NAME unit_tests COMMAND unit_tests)
 
-<<<<<<< HEAD
 # Copy data to the build directory.
 add_custom_command(TARGET unit_tests POST_BUILD
                    COMMAND ${CMAKE_COMMAND} -E copy_directory
@@ -210,14 +168,13 @@
 # Copy beam-hex-nurbs.mesh to the tests/unit build directory.
 configure_file("${PROJECT_SOURCE_DIR}/data/beam-hex-nurbs.mesh"
                "${PROJECT_BINARY_DIR}/tests/unit/beam-hex-nurbs.mesh")
-=======
+
 # Additional CUDA unit tests
 if (MFEM_USE_CUDA)
    add_test(NAME cunit_tests COMMAND cunit_tests)
    add_test(NAME sedov_tests_cuda COMMAND sedov_tests_cuda)
    add_test(NAME sedov_tests_cuda_uvm COMMAND sedov_tests_cuda_uvm)
 endif()
->>>>>>> bf3f1f13
 
 # Add unit tests
 add_dependencies(${MFEM_ALL_TESTS_TARGET_NAME}
