﻿// Copyright (c) 2010-2020, Lawrence Livermore National Security, LLC. Produced
// at the Lawrence Livermore National Laboratory. All Rights reserved. See files
// LICENSE and NOTICE for details. LLNL-CODE-806117.
//
// This file is part of the MFEM library. For more information and source code
// availability visit https://mfem.org.
//
// MFEM is free software; you can redistribute it and/or modify it under the
// terms of the BSD-3 license. We welcome feedback and contributions, see file
// CONTRIBUTING.md for details.

#include "gslib.hpp"

#ifdef MFEM_USE_GSLIB

// Ignore warnings from the gslib header (GCC version)
#ifdef MFEM_HAVE_GCC_PRAGMA_DIAGNOSTIC
#pragma GCC diagnostic push
#pragma GCC diagnostic ignored "-Wunused-function"
#endif

#include "gslib.h"

#ifdef MFEM_HAVE_GCC_PRAGMA_DIAGNOSTIC
#pragma GCC diagnostic pop
#endif

namespace mfem
{

FindPointsGSLIB::FindPointsGSLIB()
<<<<<<< HEAD
   : mesh(NULL), meshsplit(NULL), ir_simplex(NULL), fdata2D(NULL), fdata3D(NULL),
     dim(-1), points_cnt(0), setupflag(false), cr(NULL), gsl_comm(NULL),
     default_interp_value(0), avgtype(GridFunction::ARITHMETIC)
=======
   : mesh(NULL), meshsplit(NULL), ir_simplex(NULL),
     fdata2D(NULL), fdata3D(NULL), cr(NULL), gsl_comm(NULL),
     dim(-1), points_cnt(0), setupflag(false), default_interp_value(0),
     avgtype(AvgType::ARITHMETIC)
>>>>>>> 52530f41
{
   gsl_comm = new comm;
   cr       = new crystal;
#ifdef MFEM_USE_MPI
   int initialized;
   MPI_Initialized(&initialized);
   if (!initialized) { MPI_Init(NULL, NULL); }
   MPI_Comm comm = MPI_COMM_WORLD;;
   comm_init(gsl_comm, comm);
#else
   comm_init(gsl_comm, 0);
#endif
}

FindPointsGSLIB::~FindPointsGSLIB()
{
   delete gsl_comm;
   delete cr;
   delete ir_simplex;
   delete meshsplit;
}

#ifdef MFEM_USE_MPI
FindPointsGSLIB::FindPointsGSLIB(MPI_Comm _comm)
<<<<<<< HEAD
   : mesh(NULL), meshsplit(NULL), ir_simplex(NULL), fdata2D(NULL), fdata3D(NULL),
     dim(-1), points_cnt(0), setupflag(false), cr(NULL), gsl_comm(NULL),
     default_interp_value(0), avgtype(GridFunction::ARITHMETIC)
=======
   : mesh(NULL), meshsplit(NULL), ir_simplex(NULL),
     fdata2D(NULL), fdata3D(NULL), cr(NULL), gsl_comm(NULL),
     dim(-1), points_cnt(0), setupflag(false), default_interp_value(0),
     avgtype(AvgType::ARITHMETIC)
>>>>>>> 52530f41
{
   gsl_comm = new comm;
   cr      = new crystal;
   comm_init(gsl_comm, _comm);
}
#endif

void FindPointsGSLIB::Setup(Mesh &m, const double bb_t, const double newt_tol,
                            const int npt_max)
{
   MFEM_VERIFY(m.GetNodes() != NULL, "Mesh nodes are required.");
   MFEM_VERIFY(m.GetNumGeometries(m.Dimension()) == 1,
               "Mixed meshes are not currently supported in FindPointsGSLIB.");

   // call FreeData if FindPointsGSLIB::Setup has been called already
   if (setupflag) { FreeData(); }

   crystal_init(cr, gsl_comm);
   mesh = &m;
   dim  = mesh->Dimension();
   const FiniteElement *fe = mesh->GetNodalFESpace()->GetFE(0);
   unsigned dof1D = fe->GetOrder() + 1;
   const int gt   = fe->GetGeomType();

   if (gt == Geometry::TRIANGLE || gt == Geometry::TETRAHEDRON ||
       gt == Geometry::PRISM)
   {
      GetSimplexNodalCoordinates();
   }
   else if (gt == Geometry::SQUARE || gt == Geometry::CUBE)
   {
      GetQuadHexNodalCoordinates();
   }
   else
   {
      MFEM_ABORT("Element type not currently supported in FindPointsGSLIB.");
   }

   const int pts_cnt = gsl_mesh.Size()/dim,
             NEtot = pts_cnt/(int)pow(dof1D, dim);

   if (dim == 2)
   {
      unsigned nr[2] = { dof1D, dof1D };
      unsigned mr[2] = { 2*dof1D, 2*dof1D };
      double * const elx[2] = { &gsl_mesh(0), &gsl_mesh(pts_cnt) };
      fdata2D = findpts_setup_2(gsl_comm, elx, nr, NEtot, mr, bb_t,
                                pts_cnt, pts_cnt, npt_max, newt_tol);
   }
   else
   {
      unsigned nr[3] = { dof1D, dof1D, dof1D };
      unsigned mr[3] = { 2*dof1D, 2*dof1D, 2*dof1D };
      double * const elx[3] =
      { &gsl_mesh(0), &gsl_mesh(pts_cnt), &gsl_mesh(2*pts_cnt) };
      fdata3D = findpts_setup_3(gsl_comm, elx, nr, NEtot, mr, bb_t,
                                pts_cnt, pts_cnt, npt_max, newt_tol);
   }
   setupflag = true;
}

void FindPointsGSLIB::FindPoints(const Vector &point_pos)
{
   MFEM_VERIFY(setupflag, "Use FindPointsGSLIB::Setup before finding points.");
   points_cnt = point_pos.Size() / dim;
   gsl_code.SetSize(points_cnt);
   gsl_proc.SetSize(points_cnt);
   gsl_elem.SetSize(points_cnt);
   gsl_ref.SetSize(points_cnt * dim);
   gsl_dist.SetSize(points_cnt);

   if (dim == 2)
   {
      const double *xv_base[2];
      xv_base[0] = point_pos.GetData();
      xv_base[1] = point_pos.GetData() + points_cnt;
      unsigned xv_stride[2];
      xv_stride[0] = sizeof(double);
      xv_stride[1] = sizeof(double);
      findpts_2(gsl_code.GetData(), sizeof(unsigned int),
                gsl_proc.GetData(), sizeof(unsigned int),
                gsl_elem.GetData(), sizeof(unsigned int),
                gsl_ref.GetData(),  sizeof(double) * dim,
                gsl_dist.GetData(), sizeof(double),
                xv_base, xv_stride, points_cnt, fdata2D);
   }
   else
   {
      const double *xv_base[3];
      xv_base[0] = point_pos.GetData();
      xv_base[1] = point_pos.GetData() + points_cnt;
      xv_base[2] = point_pos.GetData() + 2*points_cnt;
      unsigned xv_stride[3];
      xv_stride[0] = sizeof(double);
      xv_stride[1] = sizeof(double);
      xv_stride[2] = sizeof(double);
      findpts_3(gsl_code.GetData(), sizeof(unsigned int),
                gsl_proc.GetData(), sizeof(unsigned int),
                gsl_elem.GetData(), sizeof(unsigned int),
                gsl_ref.GetData(),  sizeof(double) * dim,
                gsl_dist.GetData(), sizeof(double),
                xv_base, xv_stride, points_cnt, fdata3D);
   }

   // Set the element number and reference position to 0 for points not found
   for (int i = 0; i < points_cnt; i++)
   {
      if (gsl_code[i] == 2)
      {
         gsl_elem[i] = 0;
         for (int d = 0; d < dim; d++) { gsl_ref(i*dim + d) = -1.; }
      }
   }

<<<<<<< HEAD
   // Map element number for simplices, and ref_pos from [-1,1] to [0,1] for both
   // simplices and quads.
=======
   // Map element number for simplices, and ref_pos from [-1,1] to [0,1] for
   // both simplices and quads.
>>>>>>> 52530f41
   MapRefPosAndElemIndices();
}

void FindPointsGSLIB::FindPoints(Mesh &m, const Vector &point_pos,
                                 const double bb_t, const double newt_tol,
                                 const int npt_max)
{
   if (!setupflag || (mesh != &m) )
   {
      Setup(m, bb_t, newt_tol, npt_max);
   }
   FindPoints(point_pos);
}

void FindPointsGSLIB::Interpolate(const Vector &point_pos,
                                  const GridFunction &field_in, Vector &field_out)
{
   FindPoints(point_pos);
   Interpolate(field_in, field_out);
}

void FindPointsGSLIB::Interpolate(Mesh &m, const Vector &point_pos,
                                  const GridFunction &field_in, Vector &field_out)
{
   FindPoints(m, point_pos);
   Interpolate(field_in, field_out);
}

void FindPointsGSLIB::FreeData()
{
   if (!setupflag) { return; }
   crystal_free(cr);
   if (dim == 2)
   {
      findpts_free_2(fdata2D);
   }
   else
   {
      findpts_free_3(fdata3D);
   }
   gsl_code.DeleteAll();
   gsl_proc.DeleteAll();
   gsl_elem.DeleteAll();
   gsl_mesh.Destroy();
   gsl_ref.Destroy();
   gsl_dist.Destroy();
   setupflag = false;
}

void FindPointsGSLIB::GetNodeValues(const GridFunction &gf_in,
                                    Vector &node_vals)
{
   MFEM_ASSERT(gf_in.FESpace()->GetVDim() == 1, "Scalar function expected.");

   const FiniteElement *fe = mesh->GetNodalFESpace()->GetFE(0);
   const Geometry::Type gt = fe->GetGeomType();
   const int            NE = mesh->GetNE();

   if (gt == Geometry::SQUARE || gt == Geometry::CUBE)
   {
      const GridFunction *nodes     = mesh->GetNodes();
      const FiniteElementSpace *fes = nodes->FESpace();
      const IntegrationRule &ir     = fes->GetFE(0)->GetNodes();
      const int dof_cnt = ir.GetNPoints();

      node_vals.SetSize(NE * dof_cnt);

      const TensorBasisElement *tbe =
         dynamic_cast<const TensorBasisElement *>(fes->GetFE(0));
      MFEM_VERIFY(tbe != NULL, "TensorBasis FiniteElement expected.");
      const Array<int> &dof_map = tbe->GetDofMap();

      int pt_id = 0;
      Vector vals_el;
      for (int i = 0; i < NE; i++)
      {
         gf_in.GetValues(i, ir, vals_el);
         for (int j = 0; j < dof_cnt; j++)
         {
            node_vals(pt_id++) = vals_el(dof_map[j]);
         }
      }
   }
   else if (gt == Geometry::TRIANGLE || gt == Geometry::TETRAHEDRON ||
            gt == Geometry::PRISM)
   {
      const int dof_cnt = ir_simplex->GetNPoints();
      node_vals.SetSize(NE * dof_cnt);

      int pt_id = 0;
      Vector vals_el;
      for (int j = 0; j < NE; j++)
      {
         gf_in.GetValues(j, *ir_simplex, vals_el);
         for (int i = 0; i < dof_cnt; i++)
         {
            node_vals(pt_id++) = vals_el(i);
         }
      }
   }
   else
   {
      MFEM_ABORT("Element type not currently supported.");
   }
}

void FindPointsGSLIB::GetQuadHexNodalCoordinates()
{
   const GridFunction *nodes     = mesh->GetNodes();
   const FiniteElementSpace *fes = nodes->FESpace();

   const int NE      = mesh->GetNE(),
             dof_cnt = fes->GetFE(0)->GetDof(),
             pts_cnt = NE * dof_cnt;
   gsl_mesh.SetSize(dim * pts_cnt);

   const TensorBasisElement *tbe =
      dynamic_cast<const TensorBasisElement *>(fes->GetFE(0));
   MFEM_VERIFY(tbe != NULL, "TensorBasis FiniteElement expected.");
   const Array<int> &dof_map = tbe->GetDofMap();

   DenseMatrix pos(dof_cnt, dim);
   Vector posV(pos.Data(), dof_cnt * dim);
   Array<int> xdofs(dof_cnt * dim);

   int pt_id = 0;
   for (int i = 0; i < NE; i++)
   {
      fes->GetElementVDofs(i, xdofs);
      nodes->GetSubVector(xdofs, posV);
      for (int j = 0; j < dof_cnt; j++)
      {
         for (int d = 0; d < dim; d++)
         {
            gsl_mesh(pts_cnt * d + pt_id) = pos(dof_map[j], d);
         }
         pt_id++;
      }
   }
}

void FindPointsGSLIB::GetSimplexNodalCoordinates()
{
   const FiniteElement *fe   = mesh->GetNodalFESpace()->GetFE(0);
   const Geometry::Type gt   = fe->GetGeomType();
   const GridFunction *nodes = mesh->GetNodes();
   const int NE              = mesh->GetNE();
   int NEsplit = 0;

   // Split the reference element into a reference submesh of quads or hexes.
   if (gt == Geometry::TRIANGLE)
   {
      int Nvert = 7;
      NEsplit = 3;
      meshsplit = new Mesh(2, Nvert, NEsplit, 0, 2);

      const double quad_v[7][2] =
      {
         {0, 0}, {0.5, 0}, {1, 0}, {0, 0.5},
         {1./3., 1./3.}, {0.5, 0.5}, {0, 1}
      };
      const int quad_e[3][4] =
      {
         {3, 4, 1, 0}, {4, 5, 2, 1}, {6, 5, 4, 3}
      };

      for (int j = 0; j < Nvert; j++)
      {
         meshsplit->AddVertex(quad_v[j]);
      }
      for (int j = 0; j < NEsplit; j++)
      {
         int attribute = j + 1;
         meshsplit->AddQuad(quad_e[j], attribute);
      }
      meshsplit->FinalizeQuadMesh(1, 1, true);
   }
   else if (gt == Geometry::TETRAHEDRON)
   {
      int Nvert = 15;
      NEsplit = 4;
      meshsplit = new Mesh(3, Nvert, NEsplit, 0, 3);

      const double hex_v[15][3] =
      {
         {0, 0, 0.}, {1, 0., 0.}, {0., 1., 0.}, {0, 0., 1.},
         {0.5, 0., 0.}, {0.5, 0.5, 0.}, {0., 0.5, 0.},
         {0., 0., 0.5}, {0.5, 0., 0.5}, {0., 0.5, 0.5},
         {1./3., 0., 1./3.}, {1./3., 1./3., 1./3.}, {0, 1./3., 1./3.},
         {1./3., 1./3., 0}, {0.25, 0.25, 0.25}
      };
      const int hex_e[4][8] =
      {
         {0, 4, 10, 7, 6, 13, 14, 12},
         {4, 1, 8, 10, 13, 5, 11, 14},
         {13, 5, 11, 14, 6, 2, 9, 12},
         {10, 8, 3, 7, 14, 11, 9, 12}
      };

      for (int j = 0; j < Nvert; j++)
      {
         meshsplit->AddVertex(hex_v[j]);
      }
      for (int j = 0; j < NEsplit; j++)
      {
         int attribute = j + 1;
         meshsplit->AddHex(hex_e[j], attribute);
      }
      meshsplit->FinalizeHexMesh(1, 1, true);
   }
   else if (gt == Geometry::PRISM)
   {
      int Nvert = 14;
      NEsplit = 3;
      meshsplit = new Mesh(3, Nvert, NEsplit, 0, 3);

      const double hex_v[14][3] =
      {
         {0, 0, 0}, {0.5, 0, 0}, {1, 0, 0}, {0, 0.5, 0},
         {1./3., 1./3., 0}, {0.5, 0.5, 0}, {0, 1, 0},
         {0, 0, 1}, {0.5, 0, 1}, {1, 0, 1}, {0, 0.5, 1},
         {1./3., 1./3., 1}, {0.5, 0.5, 1}, {0, 1, 1}
      };
      const int hex_e[3][8] =
      {
         {3, 4, 1, 0, 10, 11, 8, 7},
         {4, 5, 2, 1, 11, 12, 9, 8},
         {6, 5, 4, 3, 13, 12, 11, 10}
      };

      for (int j = 0; j < Nvert; j++)
      {
         meshsplit->AddVertex(hex_v[j]);
      }
      for (int j = 0; j < NEsplit; j++)
      {
         int attribute = j + 1;
         meshsplit->AddHex(hex_e[j], attribute);
      }
      meshsplit->FinalizeHexMesh(1, 1, true);
   }
   else { MFEM_ABORT("Unsupported geometry type."); }

   // Curve the reference submesh.
   H1_FECollection fec(fe->GetOrder(), dim);
   FiniteElementSpace nodal_fes(meshsplit, &fec, dim);
   meshsplit->SetNodalFESpace(&nodal_fes);

   const int dof_cnt = nodal_fes.GetFE(0)->GetDof(),
             pts_cnt = NEsplit * dof_cnt;
   Vector irlist(dim * pts_cnt);

   const TensorBasisElement *tbe =
      dynamic_cast<const TensorBasisElement *>(nodal_fes.GetFE(0));
   MFEM_VERIFY(tbe != NULL, "TensorBasis FiniteElement expected.");
   const Array<int> &dof_map = tbe->GetDofMap();

   DenseMatrix pos(dof_cnt, dim);
   Vector posV(pos.Data(), dof_cnt * dim);
   Array<int> xdofs(dof_cnt * dim);

   // Create an IntegrationRule on the nodes of the reference submesh.
   ir_simplex = new IntegrationRule(pts_cnt);
   GridFunction *nodesplit = meshsplit->GetNodes();
   int pt_id = 0;
   for (int i = 0; i < NEsplit; i++)
   {
      nodal_fes.GetElementVDofs(i, xdofs);
      nodesplit->GetSubVector(xdofs, posV);
      for (int j = 0; j < dof_cnt; j++)
      {
         for (int d = 0; d < dim; d++)
         {
            irlist(pts_cnt * d + pt_id) = pos(dof_map[j], d);
         }
         ir_simplex->IntPoint(pt_id).x = irlist(pt_id);
         ir_simplex->IntPoint(pt_id).y = irlist(pts_cnt + pt_id);
         if (dim == 3)
         {
            ir_simplex->IntPoint(pt_id).z = irlist(2*pts_cnt + pt_id);
         }
         pt_id++;
      }
   }

   // Initialize gsl_mesh with the positions of the split physical elements.
   pt_id = 0;
   Vector locval(dim);
   const int tot_pts_cnt = pts_cnt*NE;
   gsl_mesh.SetSize(tot_pts_cnt*dim);
   for (int j = 0; j < NE; j++)
   {
      for (int i = 0; i < dof_cnt*NEsplit; i++)
      {
         const IntegrationPoint &ip = ir_simplex->IntPoint(i);
         nodes->GetVectorValue(j, ip, locval);
         for (int d = 0; d < dim; d++)
         {
            gsl_mesh(tot_pts_cnt*d + pt_id) = locval(d);
         }
         pt_id++;
      }
   }
}

void FindPointsGSLIB::MapRefPosAndElemIndices()
{
   gsl_mfem_ref = gsl_ref;
   gsl_mfem_elem = gsl_elem;
   const FiniteElement *fe = mesh->GetNodalFESpace()->GetFE(0);
   const Geometry::Type gt = fe->GetGeomType();
   int NEsplit = 0;

   gsl_mfem_ref -= -1.;  // map  [-1, 1] to
   gsl_mfem_ref *= 0.5;  //      [0,  1]
   if (gt == Geometry::SQUARE || gt == Geometry::CUBE) { return; }

   H1_FECollection feclin(1, dim);
   FiniteElementSpace nodal_fes_lin(meshsplit, &feclin, dim);
   GridFunction gf_lin(&nodal_fes_lin);

   if (gt == Geometry::TRIANGLE)
   {
      const double quad_v[7][2] =
      {
         {0, 0}, {0.5, 0}, {1, 0}, {0, 0.5},
         {1./3., 1./3.}, {0.5, 0.5}, {0, 1}
      };
      for (int k = 0; k < dim; k++)
      {
         for (int j = 0; j < gf_lin.Size()/dim; j++)
         {
            gf_lin(j+k*gf_lin.Size()/dim) = quad_v[j][k];
         }
      }
      NEsplit = 3;
   }
   else if (gt == Geometry::TETRAHEDRON)
   {
      const double hex_v[15][3] =
      {
         {0, 0, 0.}, {1, 0., 0.}, {0., 1., 0.}, {0, 0., 1.},
         {0.5, 0., 0.}, {0.5, 0.5, 0.}, {0., 0.5, 0.},
         {0., 0., 0.5}, {0.5, 0., 0.5}, {0., 0.5, 0.5},
         {1./3., 0., 1./3.}, {1./3., 1./3., 1./3.}, {0, 1./3., 1./3.},
         {1./3., 1./3., 0}, {0.25, 0.25, 0.25}
      };
      for (int k = 0; k < dim; k++)
      {
         for (int j = 0; j < gf_lin.Size()/dim; j++)
         {
            gf_lin(j+k*gf_lin.Size()/dim) = hex_v[j][k];
         }
      }
      NEsplit = 4;
   }
   else if (gt == Geometry::PRISM)
   {
      const double hex_v[14][3] =
      {
         {0, 0, 0}, {0.5, 0, 0}, {1, 0, 0}, {0, 0.5, 0},
         {1./3., 1./3., 0}, {0.5, 0.5, 0}, {0, 1, 0},
         {0, 0, 1}, {0.5, 0, 1}, {1, 0, 1}, {0, 0.5, 1},
         {1./3., 1./3., 1}, {0.5, 0.5, 1}, {0, 1, 1}
      };
      for (int k = 0; k < dim; k++)
      {
         for (int j = 0; j < gf_lin.Size()/dim; j++)
         {
            gf_lin(j+k*gf_lin.Size()/dim) = hex_v[j][k];
         }
      }
      NEsplit = 3;
   }
   else
   {
      MFEM_ABORT("Element type not currently supported.");
   }

<<<<<<< HEAD
   // Simplices are split into quads/hexes for GSLIB. For MFEM, we need to
   // find the original element number and map the rst from micro to macro element.
=======
   // Simplices are split into quads/hexes for GSLIB. For MFEM, we need to find
   // the original element number and map the rst from micro to macro element.
>>>>>>> 52530f41
   for (int i = 0; i < points_cnt; i++)
   {
      if (gsl_code[i] == 2) { continue; }
      int local_elem   = gsl_elem[i]%NEsplit;
      gsl_mfem_elem[i] = (gsl_elem[i] - local_elem)/NEsplit; // macro element number

      IntegrationPoint ip;
      Vector mfem_ref(gsl_mfem_ref.GetData()+i*dim, dim);
      ip.Set2(mfem_ref.GetData());
      if (dim == 3) { ip.z = mfem_ref(2); }
      gf_lin.GetVectorValue(local_elem, ip, mfem_ref); // map to rst of macro element
   }
<<<<<<< HEAD
=======
}

void FindPointsGSLIB::Interpolate(const GridFunction &field_in,
                                  Vector &field_out)
{
   const int  gf_order   = field_in.FESpace()->GetFE(0)->GetOrder(),
              mesh_order = mesh->GetNodalFESpace()->GetFE(0)->GetOrder();

   const FiniteElementCollection *fec_in =  field_in.FESpace()->FEColl();
   const H1_FECollection *fec_h1 = dynamic_cast<const H1_FECollection *>(fec_in);
   const L2_FECollection *fec_l2 = dynamic_cast<const L2_FECollection *>(fec_in);

   if (fec_h1 && gf_order == mesh_order &&
       fec_h1->GetBasisType() == BasisType::GaussLobatto)
   {
      InterpolateH1(field_in, field_out);
      return;
   }
   else
   {
      InterpolateGeneral(field_in, field_out);
      if (!fec_l2 || avgtype == AvgType::NONE) { return; }
   }

   // For points on element borders, project the L2 GridFunction to H1 and
   // re-interpolate.
   if (fec_l2)
   {
      Array<int> indl2;
      for (int i = 0; i < points_cnt; i++)
      {
         if (gsl_code[i] == 1) { indl2.Append(i); }
      }
      if (indl2.Size() == 0) { return; } // no points on element borders

      Vector field_out_l2(field_out.Size());
      VectorGridFunctionCoefficient field_in_dg(&field_in);
      int gf_order_h1 = std::max(gf_order, 1); // H1 should be at least order 1
      H1_FECollection fec(gf_order_h1, dim);
      const int ncomp = field_in.FESpace()->GetVDim();
      FiniteElementSpace fes(mesh, &fec, ncomp);
      GridFunction field_in_h1(&fes);

      if (avgtype == AvgType::ARITHMETIC)
      {
         field_in_h1.ProjectDiscCoefficient(field_in_dg, GridFunction::ARITHMETIC);
      }
      else if (avgtype == AvgType::HARMONIC)
      {
         field_in_h1.ProjectDiscCoefficient(field_in_dg, GridFunction::HARMONIC);
      }
      else
      {
         MFEM_ABORT("Invalid averaging type.");
      }

      if (gf_order_h1 == mesh_order) // basis is GaussLobatto by default
      {
         InterpolateH1(field_in_h1, field_out_l2);
      }
      else
      {
         InterpolateGeneral(field_in_h1, field_out_l2);
      }

      // Copy interpolated values for the points on element border
      for (int j = 0; j < ncomp; j++)
      {
         for (int i = 0; i < indl2.Size(); i++)
         {
            int idx = indl2[i] + j*points_cnt;
            field_out(idx) = field_out_l2(idx);
         }
      }
   }
}

void FindPointsGSLIB::InterpolateH1(const GridFunction &field_in,
                                    Vector &field_out)
{
   FiniteElementSpace ind_fes(mesh, field_in.FESpace()->FEColl());
   GridFunction field_in_scalar(&ind_fes);
   Vector node_vals;

   const int ncomp      = field_in.FESpace()->GetVDim(),
             points_fld = field_in.Size() / ncomp,
             points_cnt = gsl_code.Size();

   field_out.SetSize(points_cnt*ncomp);
   field_out = default_interp_value;

   for (int i = 0; i < ncomp; i++)
   {
      const int dataptrin  = i*points_fld,
                dataptrout = i*points_cnt;
      field_in_scalar.NewDataAndSize(field_in.GetData()+dataptrin, points_fld);
      GetNodeValues(field_in_scalar, node_vals);

      if (dim==2)
      {
         findpts_eval_2(field_out.GetData()+dataptrout, sizeof(double),
                        gsl_code.GetData(),       sizeof(unsigned int),
                        gsl_proc.GetData(),    sizeof(unsigned int),
                        gsl_elem.GetData(),    sizeof(unsigned int),
                        gsl_ref.GetData(),     sizeof(double) * dim,
                        points_cnt, node_vals.GetData(), fdata2D);
      }
      else
      {
         findpts_eval_3(field_out.GetData()+dataptrout, sizeof(double),
                        gsl_code.GetData(),       sizeof(unsigned int),
                        gsl_proc.GetData(),    sizeof(unsigned int),
                        gsl_elem.GetData(),    sizeof(unsigned int),
                        gsl_ref.GetData(),     sizeof(double) * dim,
                        points_cnt, node_vals.GetData(), fdata3D);
      }
   }
}

void FindPointsGSLIB::InterpolateGeneral(const GridFunction &field_in,
                                         Vector &field_out)
{
   int ncomp   = field_in.VectorDim(),
       nptorig = points_cnt,
       npt     = points_cnt;

   field_out.SetSize(points_cnt*ncomp);
   field_out = default_interp_value;

   if (gsl_comm->np == 1) // serial
   {
      for (int index = 0; index < npt; index++)
      {
         if (gsl_code[index] == 2) { continue; }
         IntegrationPoint ip;
         ip.Set2(gsl_mfem_ref.GetData()+index*dim);
         if (dim == 3) { ip.z = gsl_mfem_ref(index*dim + 2); }
         Vector localval(ncomp);
         field_in.GetVectorValue(gsl_mfem_elem[index], ip, localval);
         for (int i = 0; i < ncomp; i++)
         {
            field_out(index + i*npt) = localval(i);
         }
      }
   }
   else // parallel
   {
      // Determine number of points to be sent
      int nptsend = 0;
      for (int index = 0; index < npt; index++)
      {
         if (gsl_code[index] != 2) { nptsend +=1; }
      }

      // Pack data to send via crystal router
      struct array *outpt = new array;
      struct out_pt { double r[3], ival; uint index, el, proc; };
      struct out_pt *pt;
      array_init(struct out_pt, outpt, nptsend);
      outpt->n=nptsend;
      pt = (struct out_pt *)outpt->ptr;
      for (int index = 0; index < npt; index++)
      {
         if (gsl_code[index] == 2) { continue; }
         for (int d = 0; d < dim; ++d) { pt->r[d]= gsl_mfem_ref(index*dim + d); }
         pt->index = index;
         pt->proc  = gsl_proc[index];
         pt->el    = gsl_mfem_elem[index];
         ++pt;
      }

      // Transfer data to target MPI ranks
      sarray_transfer(struct out_pt, outpt, proc, 1, cr);

      if (ncomp == 1)
      {
         // Interpolate the grid function
         npt = outpt->n;
         pt = (struct out_pt *)outpt->ptr;
         for (int index = 0; index < npt; index++)
         {
            IntegrationPoint ip;
            ip.Set3(&pt->r[0]);
            pt->ival = field_in.GetValue(pt->el, ip, 1);
            ++pt;
         }

         // Transfer data back to source MPI rank
         sarray_transfer(struct out_pt, outpt, proc, 1, cr);
         npt = outpt->n;
         pt = (struct out_pt *)outpt->ptr;
         for (int index = 0; index < npt; index++)
         {
            field_out(pt->index) = pt->ival;
            ++pt;
         }
         array_free(outpt);
         delete outpt;
      }
      else // ncomp > 1
      {
         // Interpolate data and store in a Vector
         npt = outpt->n;
         pt = (struct out_pt *)outpt->ptr;
         Vector vec_int_vals(npt*ncomp);
         for (int index = 0; index < npt; index++)
         {
            IntegrationPoint ip;
            ip.Set3(&pt->r[0]);
            Vector localval(vec_int_vals.GetData()+index*ncomp, ncomp);
            field_in.GetVectorValue(pt->el, ip, localval);
            ++pt;
         }

         // Save index and proc data in a struct
         struct array *savpt = new array;
         struct sav_pt { uint index, proc; };
         struct sav_pt *spt;
         array_init(struct sav_pt, savpt, npt);
         savpt->n=npt;
         spt = (struct sav_pt *)savpt->ptr;
         pt  = (struct out_pt *)outpt->ptr;
         for (int index = 0; index < npt; index++)
         {
            spt->index = pt->index;
            spt->proc  = pt->proc;
            ++pt; ++spt;
         }

         array_free(outpt);
         delete outpt;

         // Copy data from save struct to send struct and send component wise
         struct array *sendpt = new array;
         struct send_pt { double ival; uint index, proc; };
         struct send_pt *sdpt;
         for (int j = 0; j < ncomp; j++)
         {
            array_init(struct send_pt, sendpt, npt);
            sendpt->n=npt;
            spt  = (struct sav_pt *)savpt->ptr;
            sdpt = (struct send_pt *)sendpt->ptr;
            for (int index = 0; index < npt; index++)
            {
               sdpt->index = spt->index;
               sdpt->proc  = spt->proc;
               sdpt->ival  = vec_int_vals(j + index*ncomp);
               ++sdpt; ++spt;
            }

            sarray_transfer(struct send_pt, sendpt, proc, 1, cr);
            sdpt = (struct send_pt *)sendpt->ptr;
            for (int index = 0; index < nptorig; index++)
            {
               int idx = sdpt->index + j*nptorig;
               field_out(idx) = sdpt->ival;
               ++sdpt;
            }
            array_free(sendpt);
         }
         array_free(savpt);
         delete sendpt;
         delete savpt;
      } // ncomp > 1
   } // parallel
>>>>>>> 52530f41
}

void FindPointsGSLIB::Interpolate(const GridFunction &field_in,
                                  Vector &field_out)
{
   const int  gf_order   = field_in.FESpace()->GetFE(0)->GetOrder(),
              mesh_order = mesh->GetNodalFESpace()->GetFE(0)->GetOrder();

   const FiniteElementCollection *fec_in =  field_in.FESpace()->FEColl();
   const H1_FECollection *fec_h1 = dynamic_cast<const H1_FECollection *>(fec_in);
   const L2_FECollection *fec_l2 = dynamic_cast<const L2_FECollection *>(fec_in);

   if (fec_h1 && gf_order == mesh_order &&
       fec_h1->GetBasisType() == BasisType::GaussLobatto)
   {
      InterpolateH1(field_in, field_out);
      return;
   }
   else
   {
      InterpolateGeneral(field_in, field_out);
      if (!fec_l2) { return; }
   }

   // For points on element borders, project the L2 GridFunction to H1 and
   // re-interpolate.
   if (fec_l2)
   {
      Array<int> indl2;
      for (int i = 0; i < points_cnt; i++)
      {
         if (gsl_code[i] == 1) { indl2.Append(i); }
      }
      if (indl2.Size() == 0) { return; } // no points on element borders

      Vector field_out_l2(field_out.Size());
      VectorGridFunctionCoefficient field_in_dg(&field_in);
      H1_FECollection fec(gf_order, dim);
      const int ncomp = field_in.FESpace()->GetVDim();
      FiniteElementSpace fes(mesh, &fec, ncomp);
      GridFunction field_in_h1(&fes);

      if (avgtype == GridFunction::AvgType::ARITHMETIC)
      {
         field_in_h1.ProjectDiscCoefficient(field_in_dg, GridFunction::ARITHMETIC);
      }
      else if (avgtype == GridFunction::AvgType::HARMONIC)
      {
         field_in_h1.ProjectDiscCoefficient(field_in_dg, GridFunction::HARMONIC);
      }
      else
      {
         MFEM_ABORT("Invalid averaging type.");
      }

      if (gf_order == mesh_order) // basis is GaussLobatto by default
      {
         InterpolateH1(field_in_h1, field_out_l2);
      }
      else
      {
         InterpolateGeneral(field_in_h1, field_out_l2);
      }

      // Copy interpolated values for the points on element border
      for (int j = 0; j < ncomp; j++)
      {
         for (int i = 0; i < indl2.Size(); i++)
         {
            int idx = indl2[i] + j*points_cnt;
            field_out(idx) = field_out_l2(idx);
         }
      }
   }
}

void FindPointsGSLIB::InterpolateH1(const GridFunction &field_in,
                                    Vector &field_out)
{
   FiniteElementSpace ind_fes(mesh, field_in.FESpace()->FEColl());
   GridFunction field_in_scalar(&ind_fes);
   Vector node_vals;

   const int ncomp      = field_in.FESpace()->GetVDim(),
             points_fld = field_in.Size() / ncomp,
             points_cnt = gsl_code.Size();

   field_out.SetSize(points_cnt*ncomp);
   field_out = default_interp_value;

   for (int i = 0; i < ncomp; i++)
   {
      const int dataptrin  = i*points_fld,
                dataptrout = i*points_cnt;
      field_in_scalar.NewDataAndSize(field_in.GetData()+dataptrin, points_fld);
      GetNodeValues(field_in_scalar, node_vals);

      if (dim==2)
      {
         findpts_eval_2(field_out.GetData()+dataptrout, sizeof(double),
                        gsl_code.GetData(),       sizeof(unsigned int),
                        gsl_proc.GetData(),    sizeof(unsigned int),
                        gsl_elem.GetData(),    sizeof(unsigned int),
                        gsl_ref.GetData(),     sizeof(double) * dim,
                        points_cnt, node_vals.GetData(), fdata2D);
      }
      else
      {
         findpts_eval_3(field_out.GetData()+dataptrout, sizeof(double),
                        gsl_code.GetData(),       sizeof(unsigned int),
                        gsl_proc.GetData(),    sizeof(unsigned int),
                        gsl_elem.GetData(),    sizeof(unsigned int),
                        gsl_ref.GetData(),     sizeof(double) * dim,
                        points_cnt, node_vals.GetData(), fdata3D);
      }
   }
}

void FindPointsGSLIB::InterpolateGeneral(const GridFunction &field_in,
                                         Vector &field_out)
{
   int ncomp   = field_in.VectorDim(),
       nptorig = points_cnt,
       npt     = points_cnt;

   field_out.SetSize(points_cnt*ncomp);
   field_out = default_interp_value;

   if (gsl_comm->np == 1) // serial
   {
      for (int index = 0; index < npt; index++)
      {
         if (gsl_code[index] == 2) { continue; }
         IntegrationPoint ip;
         ip.Set2(gsl_mfem_ref.GetData()+index*dim);
         if (dim == 3) { ip.z = gsl_mfem_ref(index*dim + 2); }
         Vector localval(ncomp);
         field_in.GetVectorValue(gsl_mfem_elem[index], ip, localval);
         for (int i = 0; i < ncomp; i++)
         {
            field_out(index + i*npt) = localval(i);
         }
      }
   }
   else // parallel
   {
      // Determine number of points to be sent
      int nptsend = 0;
      for (int index = 0; index < npt; index++)
      {
         if (gsl_code[index] != 2) { nptsend +=1; }
      }

      // Pack data to send via crystal router
      struct array *outpt = new array;
      struct out_pt { double r[3], ival; uint index, el, proc; };
      struct out_pt *pt;
      array_init(struct out_pt, outpt, nptsend);
      outpt->n=nptsend;
      pt = (struct out_pt *)outpt->ptr;
      for (int index = 0; index < npt; index++)
      {
         if (gsl_code[index] == 2) { continue; }
         for (int d = 0; d < dim; ++d) { pt->r[d]= gsl_mfem_ref(index*dim + d); }
         pt->index = index;
         pt->proc  = gsl_proc[index];
         pt->el    = gsl_mfem_elem[index];
         ++pt;
      }

      // Transfer data to target MPI ranks
      sarray_transfer(struct out_pt, outpt, proc, 1, cr);

      if (ncomp == 1)
      {
         // Interpolate gridfunction
         npt = outpt->n;
         pt = (struct out_pt *)outpt->ptr;
         for (int index = 0; index < npt; index++)
         {
            IntegrationPoint ip;
            ip.Set3(&pt->r[0]);
            pt->ival = field_in.GetValue(pt->el, ip, 1);
            ++pt;
         }

         // Transfer data back to source MPI rank
         sarray_transfer(struct out_pt, outpt, proc, 1, cr);
         npt = outpt->n;
         pt = (struct out_pt *)outpt->ptr;
         for (int index = 0; index < npt; index++)
         {
            field_out(pt->index) = pt->ival;
            ++pt;
         }
         array_free(outpt);
         delete outpt;
      }
      else // ncomp > 1
      {
         // Interpolate data and store in a Vector
         npt = outpt->n;
         pt = (struct out_pt *)outpt->ptr;
         Vector vec_int_vals(npt*ncomp);
         for (int index = 0; index < npt; index++)
         {
            IntegrationPoint ip;
            ip.Set3(&pt->r[0]);
            Vector localval(vec_int_vals.GetData()+index*ncomp, ncomp);
            field_in.GetVectorValue(pt->el, ip, localval);
            ++pt;
         }

         // Save index and proc data in a struct
         struct array *savpt = new array;
         struct sav_pt { uint index, proc; };
         struct sav_pt *spt;
         array_init(struct sav_pt, savpt, npt);
         savpt->n=npt;
         spt = (struct sav_pt *)savpt->ptr;
         pt  = (struct out_pt *)outpt->ptr;
         for (int index = 0; index < npt; index++)
         {
            spt->index = pt->index;
            spt->proc  = pt->proc;
            ++pt; ++spt;
         }

         array_free(outpt);
         delete outpt;

         // Copy data from save struct to send struct and send component wise
         struct array *sendpt = new array;
         struct send_pt { double ival; uint index, proc; };
         struct send_pt *sdpt;
         for (int j = 0; j < ncomp; j++)
         {
            array_init(struct send_pt, sendpt, npt);
            sendpt->n=npt;
            spt  = (struct sav_pt *)savpt->ptr;
            sdpt = (struct send_pt *)sendpt->ptr;
            for (int index = 0; index < npt; index++)
            {
               sdpt->index = spt->index;
               sdpt->proc  = spt->proc;
               sdpt->ival  = vec_int_vals(j + index*ncomp);
               ++sdpt; ++spt;
            }

            sarray_transfer(struct send_pt, sendpt, proc, 1, cr);
            sdpt = (struct send_pt *)sendpt->ptr;
            for (int index = 0; index < nptorig; index++)
            {
               int idx = sdpt->index + j*nptorig;
               field_out(idx) = sdpt->ival;
               ++sdpt;
            }
            array_free(sendpt);
         }
         array_free(savpt);
         delete sendpt;
         delete savpt;
      } // ncomp > 1
   } // parallel
}

void OversetFindPointsGSLIB::Setup(Mesh &m, const int idsess,
                                   GridFunction *gfmax,
                                   const double bb_t, const double newt_tol,
                                   const int npt_max)
{
   MFEM_VERIFY(m.GetNodes() != NULL, "Mesh nodes are required.");
   MFEM_VERIFY(m.GetNumGeometries(m.Dimension()) == 1,
               "Mixed meshes are not currently supported in FindPointsGSLIB.");

   //FreeData if FindPointsGSLIB::Setup has been called already
   if (setupflag) { FreeData(); }

   crystal_init(cr, gsl_comm);
   mesh = &m;
   dim  = mesh->Dimension();
   const FiniteElement *fe = mesh->GetNodalFESpace()->GetFE(0);
   unsigned dof1D = fe->GetOrder() + 1;
   int gt      = fe->GetGeomType();

   if (gt == Geometry::TRIANGLE || gt == Geometry::TETRAHEDRON ||
       gt == Geometry::PRISM)
   {
      GetSimplexNodalCoordinates();
   }
   else if (gt == Geometry::SQUARE || gt == Geometry::CUBE)
   {
      GetQuadHexNodalCoordinates();
   }
   else
   {
      MFEM_ABORT("Element type not currently supported in FindPointsGSLIB.");
   }

   MFEM_ASSERT(idsess>=0, " The ID should be greater than or equal to 0.");

   const int pts_cnt = gsl_mesh.Size()/dim,
             NEtot = pts_cnt/(int)pow(dof1D, dim);

   distfint.SetSize(pts_cnt);
   if (!gfmax)
   {
      distfint = 0.;
   }
   else
   {
      GetNodeValues(*gfmax, distfint);
   }
   u_idsess = (unsigned int)idsess;

   if (dim == 2)
   {
      unsigned nr[2] = { dof1D, dof1D };
      unsigned mr[2] = { 2*dof1D, 2*dof1D };
      double * const elx[2] = { &gsl_mesh(0), &gsl_mesh(pts_cnt) };
      fdata2D = findptsms_setup_2(gsl_comm, elx, nr, NEtot, mr, bb_t,
                                  pts_cnt, pts_cnt, npt_max, newt_tol,
                                  &u_idsess, &distfint(0));
   }
   else
   {
      unsigned nr[3] = { dof1D, dof1D, dof1D };
      unsigned mr[3] = { 2*dof1D, 2*dof1D, 2*dof1D };
      double * const elx[3] =
      { &gsl_mesh(0), &gsl_mesh(pts_cnt), &gsl_mesh(2*pts_cnt) };
      fdata3D = findptsms_setup_3(gsl_comm, elx, nr, NEtot, mr, bb_t,
                                  pts_cnt, pts_cnt, npt_max, newt_tol,
                                  &u_idsess, &distfint(0));
   }
   setupflag = true;
   overset   = true;
}

void OversetFindPointsGSLIB::FindPoints(const Vector &point_pos,
                                        Array<unsigned int> &point_id)
{
   MFEM_VERIFY(setupflag, "Use FindPointsGSLIB::Setup before finding points.");
   MFEM_VERIFY(overset, " Please setup FindPoints for overlapping grids.");
   const int points_cnt = point_pos.Size() / dim;
   unsigned int match= 0;

   gsl_code.SetSize(points_cnt);
   gsl_proc.SetSize(points_cnt);
   gsl_elem.SetSize(points_cnt);
   gsl_ref.SetSize(points_cnt * dim);
   gsl_dist.SetSize(points_cnt);

   if (dim == 2)
   {
      const double *xv_base[2];
      xv_base[0] = point_pos.GetData();
      xv_base[1] = point_pos.GetData() + points_cnt;
      unsigned xv_stride[2];
      xv_stride[0] = sizeof(double);
      xv_stride[1] = sizeof(double);
      findptsms_2(gsl_code.GetData(),    sizeof(unsigned int),
                  gsl_proc.GetData(), sizeof(unsigned int),
                  gsl_elem.GetData(), sizeof(unsigned int),
                  gsl_ref.GetData(),  sizeof(double) * dim,
                  gsl_dist.GetData(),     sizeof(double),
                  xv_base,            xv_stride,
                  point_id.GetData(), sizeof(unsigned int), &match,
                  points_cnt, fdata2D);
   }
   else
   {
      const double *xv_base[3];
      xv_base[0] = point_pos.GetData();
      xv_base[1] = point_pos.GetData() + points_cnt;
      xv_base[2] = point_pos.GetData() + 2*points_cnt;
      unsigned xv_stride[3];
      xv_stride[0] = sizeof(double);
      xv_stride[1] = sizeof(double);
      xv_stride[2] = sizeof(double);
      findptsms_3(gsl_code.GetData(),    sizeof(unsigned int),
                  gsl_proc.GetData(), sizeof(unsigned int),
                  gsl_elem.GetData(), sizeof(unsigned int),
                  gsl_ref.GetData(),  sizeof(double) * dim,
                  gsl_dist.GetData(),     sizeof(double),
                  xv_base,            xv_stride,
                  point_id.GetData(), sizeof(unsigned int), &match,
                  points_cnt, fdata3D);
   }

   // Set the element number and reference position to 0 for points not found
   for (int i = 0; i < points_cnt; i++)
   {
      if (gsl_code[i] == 2)
      {
         gsl_elem[i] = 0;
         for (int d = 0; d < dim; d++) { gsl_ref(i*dim + d) = -1.; }
      }
   }

   // Map element number for simplices, and ref_pos from [-1,1] to [0,1] for both
   // simplices and quads.
   MapRefPosAndElemIndices();
}

void OversetFindPointsGSLIB::Interpolate(const Vector &point_pos,
                                         Array<unsigned int> &point_id,
                                         const GridFunction &field_in,
                                         Vector &field_out)
{
   FindPoints(point_pos, point_id);
   FindPointsGSLIB::Interpolate(field_in, field_out);
}


} // namespace mfem

#endif // MFEM_USE_GSLIB<|MERGE_RESOLUTION|>--- conflicted
+++ resolved
@@ -29,16 +29,10 @@
 {
 
 FindPointsGSLIB::FindPointsGSLIB()
-<<<<<<< HEAD
-   : mesh(NULL), meshsplit(NULL), ir_simplex(NULL), fdata2D(NULL), fdata3D(NULL),
-     dim(-1), points_cnt(0), setupflag(false), cr(NULL), gsl_comm(NULL),
-     default_interp_value(0), avgtype(GridFunction::ARITHMETIC)
-=======
    : mesh(NULL), meshsplit(NULL), ir_simplex(NULL),
      fdata2D(NULL), fdata3D(NULL), cr(NULL), gsl_comm(NULL),
      dim(-1), points_cnt(0), setupflag(false), default_interp_value(0),
      avgtype(AvgType::ARITHMETIC)
->>>>>>> 52530f41
 {
    gsl_comm = new comm;
    cr       = new crystal;
@@ -63,16 +57,10 @@
 
 #ifdef MFEM_USE_MPI
 FindPointsGSLIB::FindPointsGSLIB(MPI_Comm _comm)
-<<<<<<< HEAD
-   : mesh(NULL), meshsplit(NULL), ir_simplex(NULL), fdata2D(NULL), fdata3D(NULL),
-     dim(-1), points_cnt(0), setupflag(false), cr(NULL), gsl_comm(NULL),
-     default_interp_value(0), avgtype(GridFunction::ARITHMETIC)
-=======
    : mesh(NULL), meshsplit(NULL), ir_simplex(NULL),
      fdata2D(NULL), fdata3D(NULL), cr(NULL), gsl_comm(NULL),
      dim(-1), points_cnt(0), setupflag(false), default_interp_value(0),
      avgtype(AvgType::ARITHMETIC)
->>>>>>> 52530f41
 {
    gsl_comm = new comm;
    cr      = new crystal;
@@ -187,13 +175,8 @@
       }
    }
 
-<<<<<<< HEAD
-   // Map element number for simplices, and ref_pos from [-1,1] to [0,1] for both
-   // simplices and quads.
-=======
    // Map element number for simplices, and ref_pos from [-1,1] to [0,1] for
    // both simplices and quads.
->>>>>>> 52530f41
    MapRefPosAndElemIndices();
 }
 
@@ -573,13 +556,8 @@
       MFEM_ABORT("Element type not currently supported.");
    }
 
-<<<<<<< HEAD
-   // Simplices are split into quads/hexes for GSLIB. For MFEM, we need to
-   // find the original element number and map the rst from micro to macro element.
-=======
    // Simplices are split into quads/hexes for GSLIB. For MFEM, we need to find
    // the original element number and map the rst from micro to macro element.
->>>>>>> 52530f41
    for (int i = 0; i < points_cnt; i++)
    {
       if (gsl_code[i] == 2) { continue; }
@@ -592,8 +570,6 @@
       if (dim == 3) { ip.z = mfem_ref(2); }
       gf_lin.GetVectorValue(local_elem, ip, mfem_ref); // map to rst of macro element
    }
-<<<<<<< HEAD
-=======
 }
 
 void FindPointsGSLIB::Interpolate(const GridFunction &field_in,
@@ -771,271 +747,6 @@
       if (ncomp == 1)
       {
          // Interpolate the grid function
-         npt = outpt->n;
-         pt = (struct out_pt *)outpt->ptr;
-         for (int index = 0; index < npt; index++)
-         {
-            IntegrationPoint ip;
-            ip.Set3(&pt->r[0]);
-            pt->ival = field_in.GetValue(pt->el, ip, 1);
-            ++pt;
-         }
-
-         // Transfer data back to source MPI rank
-         sarray_transfer(struct out_pt, outpt, proc, 1, cr);
-         npt = outpt->n;
-         pt = (struct out_pt *)outpt->ptr;
-         for (int index = 0; index < npt; index++)
-         {
-            field_out(pt->index) = pt->ival;
-            ++pt;
-         }
-         array_free(outpt);
-         delete outpt;
-      }
-      else // ncomp > 1
-      {
-         // Interpolate data and store in a Vector
-         npt = outpt->n;
-         pt = (struct out_pt *)outpt->ptr;
-         Vector vec_int_vals(npt*ncomp);
-         for (int index = 0; index < npt; index++)
-         {
-            IntegrationPoint ip;
-            ip.Set3(&pt->r[0]);
-            Vector localval(vec_int_vals.GetData()+index*ncomp, ncomp);
-            field_in.GetVectorValue(pt->el, ip, localval);
-            ++pt;
-         }
-
-         // Save index and proc data in a struct
-         struct array *savpt = new array;
-         struct sav_pt { uint index, proc; };
-         struct sav_pt *spt;
-         array_init(struct sav_pt, savpt, npt);
-         savpt->n=npt;
-         spt = (struct sav_pt *)savpt->ptr;
-         pt  = (struct out_pt *)outpt->ptr;
-         for (int index = 0; index < npt; index++)
-         {
-            spt->index = pt->index;
-            spt->proc  = pt->proc;
-            ++pt; ++spt;
-         }
-
-         array_free(outpt);
-         delete outpt;
-
-         // Copy data from save struct to send struct and send component wise
-         struct array *sendpt = new array;
-         struct send_pt { double ival; uint index, proc; };
-         struct send_pt *sdpt;
-         for (int j = 0; j < ncomp; j++)
-         {
-            array_init(struct send_pt, sendpt, npt);
-            sendpt->n=npt;
-            spt  = (struct sav_pt *)savpt->ptr;
-            sdpt = (struct send_pt *)sendpt->ptr;
-            for (int index = 0; index < npt; index++)
-            {
-               sdpt->index = spt->index;
-               sdpt->proc  = spt->proc;
-               sdpt->ival  = vec_int_vals(j + index*ncomp);
-               ++sdpt; ++spt;
-            }
-
-            sarray_transfer(struct send_pt, sendpt, proc, 1, cr);
-            sdpt = (struct send_pt *)sendpt->ptr;
-            for (int index = 0; index < nptorig; index++)
-            {
-               int idx = sdpt->index + j*nptorig;
-               field_out(idx) = sdpt->ival;
-               ++sdpt;
-            }
-            array_free(sendpt);
-         }
-         array_free(savpt);
-         delete sendpt;
-         delete savpt;
-      } // ncomp > 1
-   } // parallel
->>>>>>> 52530f41
-}
-
-void FindPointsGSLIB::Interpolate(const GridFunction &field_in,
-                                  Vector &field_out)
-{
-   const int  gf_order   = field_in.FESpace()->GetFE(0)->GetOrder(),
-              mesh_order = mesh->GetNodalFESpace()->GetFE(0)->GetOrder();
-
-   const FiniteElementCollection *fec_in =  field_in.FESpace()->FEColl();
-   const H1_FECollection *fec_h1 = dynamic_cast<const H1_FECollection *>(fec_in);
-   const L2_FECollection *fec_l2 = dynamic_cast<const L2_FECollection *>(fec_in);
-
-   if (fec_h1 && gf_order == mesh_order &&
-       fec_h1->GetBasisType() == BasisType::GaussLobatto)
-   {
-      InterpolateH1(field_in, field_out);
-      return;
-   }
-   else
-   {
-      InterpolateGeneral(field_in, field_out);
-      if (!fec_l2) { return; }
-   }
-
-   // For points on element borders, project the L2 GridFunction to H1 and
-   // re-interpolate.
-   if (fec_l2)
-   {
-      Array<int> indl2;
-      for (int i = 0; i < points_cnt; i++)
-      {
-         if (gsl_code[i] == 1) { indl2.Append(i); }
-      }
-      if (indl2.Size() == 0) { return; } // no points on element borders
-
-      Vector field_out_l2(field_out.Size());
-      VectorGridFunctionCoefficient field_in_dg(&field_in);
-      H1_FECollection fec(gf_order, dim);
-      const int ncomp = field_in.FESpace()->GetVDim();
-      FiniteElementSpace fes(mesh, &fec, ncomp);
-      GridFunction field_in_h1(&fes);
-
-      if (avgtype == GridFunction::AvgType::ARITHMETIC)
-      {
-         field_in_h1.ProjectDiscCoefficient(field_in_dg, GridFunction::ARITHMETIC);
-      }
-      else if (avgtype == GridFunction::AvgType::HARMONIC)
-      {
-         field_in_h1.ProjectDiscCoefficient(field_in_dg, GridFunction::HARMONIC);
-      }
-      else
-      {
-         MFEM_ABORT("Invalid averaging type.");
-      }
-
-      if (gf_order == mesh_order) // basis is GaussLobatto by default
-      {
-         InterpolateH1(field_in_h1, field_out_l2);
-      }
-      else
-      {
-         InterpolateGeneral(field_in_h1, field_out_l2);
-      }
-
-      // Copy interpolated values for the points on element border
-      for (int j = 0; j < ncomp; j++)
-      {
-         for (int i = 0; i < indl2.Size(); i++)
-         {
-            int idx = indl2[i] + j*points_cnt;
-            field_out(idx) = field_out_l2(idx);
-         }
-      }
-   }
-}
-
-void FindPointsGSLIB::InterpolateH1(const GridFunction &field_in,
-                                    Vector &field_out)
-{
-   FiniteElementSpace ind_fes(mesh, field_in.FESpace()->FEColl());
-   GridFunction field_in_scalar(&ind_fes);
-   Vector node_vals;
-
-   const int ncomp      = field_in.FESpace()->GetVDim(),
-             points_fld = field_in.Size() / ncomp,
-             points_cnt = gsl_code.Size();
-
-   field_out.SetSize(points_cnt*ncomp);
-   field_out = default_interp_value;
-
-   for (int i = 0; i < ncomp; i++)
-   {
-      const int dataptrin  = i*points_fld,
-                dataptrout = i*points_cnt;
-      field_in_scalar.NewDataAndSize(field_in.GetData()+dataptrin, points_fld);
-      GetNodeValues(field_in_scalar, node_vals);
-
-      if (dim==2)
-      {
-         findpts_eval_2(field_out.GetData()+dataptrout, sizeof(double),
-                        gsl_code.GetData(),       sizeof(unsigned int),
-                        gsl_proc.GetData(),    sizeof(unsigned int),
-                        gsl_elem.GetData(),    sizeof(unsigned int),
-                        gsl_ref.GetData(),     sizeof(double) * dim,
-                        points_cnt, node_vals.GetData(), fdata2D);
-      }
-      else
-      {
-         findpts_eval_3(field_out.GetData()+dataptrout, sizeof(double),
-                        gsl_code.GetData(),       sizeof(unsigned int),
-                        gsl_proc.GetData(),    sizeof(unsigned int),
-                        gsl_elem.GetData(),    sizeof(unsigned int),
-                        gsl_ref.GetData(),     sizeof(double) * dim,
-                        points_cnt, node_vals.GetData(), fdata3D);
-      }
-   }
-}
-
-void FindPointsGSLIB::InterpolateGeneral(const GridFunction &field_in,
-                                         Vector &field_out)
-{
-   int ncomp   = field_in.VectorDim(),
-       nptorig = points_cnt,
-       npt     = points_cnt;
-
-   field_out.SetSize(points_cnt*ncomp);
-   field_out = default_interp_value;
-
-   if (gsl_comm->np == 1) // serial
-   {
-      for (int index = 0; index < npt; index++)
-      {
-         if (gsl_code[index] == 2) { continue; }
-         IntegrationPoint ip;
-         ip.Set2(gsl_mfem_ref.GetData()+index*dim);
-         if (dim == 3) { ip.z = gsl_mfem_ref(index*dim + 2); }
-         Vector localval(ncomp);
-         field_in.GetVectorValue(gsl_mfem_elem[index], ip, localval);
-         for (int i = 0; i < ncomp; i++)
-         {
-            field_out(index + i*npt) = localval(i);
-         }
-      }
-   }
-   else // parallel
-   {
-      // Determine number of points to be sent
-      int nptsend = 0;
-      for (int index = 0; index < npt; index++)
-      {
-         if (gsl_code[index] != 2) { nptsend +=1; }
-      }
-
-      // Pack data to send via crystal router
-      struct array *outpt = new array;
-      struct out_pt { double r[3], ival; uint index, el, proc; };
-      struct out_pt *pt;
-      array_init(struct out_pt, outpt, nptsend);
-      outpt->n=nptsend;
-      pt = (struct out_pt *)outpt->ptr;
-      for (int index = 0; index < npt; index++)
-      {
-         if (gsl_code[index] == 2) { continue; }
-         for (int d = 0; d < dim; ++d) { pt->r[d]= gsl_mfem_ref(index*dim + d); }
-         pt->index = index;
-         pt->proc  = gsl_proc[index];
-         pt->el    = gsl_mfem_elem[index];
-         ++pt;
-      }
-
-      // Transfer data to target MPI ranks
-      sarray_transfer(struct out_pt, outpt, proc, 1, cr);
-
-      if (ncomp == 1)
-      {
-         // Interpolate gridfunction
          npt = outpt->n;
          pt = (struct out_pt *)outpt->ptr;
          for (int index = 0; index < npt; index++)
