﻿// Copyright (c) 2010-2020, Lawrence Livermore National Security, LLC. Produced
// at the Lawrence Livermore National Laboratory. All Rights reserved. See files
// LICENSE and NOTICE for details. LLNL-CODE-806117.
//
// This file is part of the MFEM library. For more information and source code
// availability visit https://mfem.org.
//
// MFEM is free software; you can redistribute it and/or modify it under the
// terms of the BSD-3 license. We welcome feedback and contributions, see file
// CONTRIBUTING.md for details.

#include "gslib.hpp"

#ifdef MFEM_USE_GSLIB

// Ignore warnings from the gslib header (GCC version)
#ifdef MFEM_HAVE_GCC_PRAGMA_DIAGNOSTIC
#pragma GCC diagnostic push
#pragma GCC diagnostic ignored "-Wunused-function"
#endif

#include "gslib.h"

#ifdef MFEM_HAVE_GCC_PRAGMA_DIAGNOSTIC
#pragma GCC diagnostic pop
#endif

namespace mfem
{

FindPointsGSLIB::FindPointsGSLIB()
   : mesh(NULL), ir_simplex(NULL), fdata2D(NULL), fdata3D(NULL),
     dim(-1), gsl_mesh(), gsl_ref(), gsl_dist(), setupflag(false)
{
   gsl_comm = new comm;
#ifdef MFEM_USE_MPI
   int initialized;
   MPI_Initialized(&initialized);
   if (!initialized) { MPI_Init(NULL, NULL); }
   MPI_Comm comm = MPI_COMM_WORLD;;
   comm_init(gsl_comm, comm);
#else
   comm_init(gsl_comm, 0);
#endif
}

FindPointsGSLIB::~FindPointsGSLIB()
{
   delete gsl_comm;
   delete ir_simplex;
}

#ifdef MFEM_USE_MPI
FindPointsGSLIB::FindPointsGSLIB(MPI_Comm _comm)
   : mesh(NULL), ir_simplex(NULL), fdata2D(NULL), fdata3D(NULL),
     dim(-1), gsl_mesh(), gsl_ref(), gsl_dist(), setupflag(false)
{
   gsl_comm = new comm;
   comm_init(gsl_comm, _comm);
}
#endif

void FindPointsGSLIB::Setup(Mesh &m, const double bb_t, const double newt_tol,
                            const int npt_max)
{
   MFEM_VERIFY(m.GetNodes() != NULL, "Mesh nodes are required.");
   MFEM_VERIFY(m.GetNumGeometries(m.Dimension()) == 1,
               "Mixed meshes are not currently supported in FindPointsGSLIB.");

   // call FreeData if FindPointsGSLIB::Setup has been called already
   if (setupflag) { FreeData(); }

   mesh = &m;
   dim  = mesh->Dimension();
   const FiniteElement *fe = mesh->GetNodalFESpace()->GetFE(0);
   unsigned dof1D = fe->GetOrder() + 1;
   const int gt   = fe->GetGeomType();

   if (gt == Geometry::TRIANGLE || gt == Geometry::TETRAHEDRON ||
       gt == Geometry::PRISM)
   {
      GetSimplexNodalCoordinates();
   }
   else if (gt == Geometry::SQUARE || gt == Geometry::CUBE)
   {
      GetQuadHexNodalCoordinates();
   }
   else
   {
      MFEM_ABORT("Element type not currently supported in FindPointsGSLIB.");
   }

   const int pts_cnt = gsl_mesh.Size()/dim,
             NEtot = pts_cnt/(int)pow(dof1D, dim);

   if (dim == 2)
   {
      unsigned nr[2] = { dof1D, dof1D };
      unsigned mr[2] = { 2*dof1D, 2*dof1D };
      double * const elx[2] = { &gsl_mesh(0), &gsl_mesh(pts_cnt) };
      fdata2D = findpts_setup_2(gsl_comm, elx, nr, NEtot, mr, bb_t,
                                pts_cnt, pts_cnt, npt_max, newt_tol);
   }
   else
   {
      unsigned nr[3] = { dof1D, dof1D, dof1D };
      unsigned mr[3] = { 2*dof1D, 2*dof1D, 2*dof1D };
      double * const elx[3] =
      { &gsl_mesh(0), &gsl_mesh(pts_cnt), &gsl_mesh(2*pts_cnt) };
      fdata3D = findpts_setup_3(gsl_comm, elx, nr, NEtot, mr, bb_t,
                                pts_cnt, pts_cnt, npt_max, newt_tol);
   }
   setupflag = true;
}

void FindPointsGSLIB::FindPoints(const Vector &point_pos,
                                 Array<unsigned int> &codes,
                                 Array<unsigned int> &proc_ids,
                                 Array<unsigned int> &elem_ids,
                                 Vector &ref_pos, Vector &dist)
{
   MFEM_VERIFY(setupflag, "Use FindPointsGSLIB::Setup before finding points.");
   const int points_cnt = point_pos.Size() / dim;
   if (dim == 2)
   {
      const double *xv_base[2];
      xv_base[0] = point_pos.GetData();
      xv_base[1] = point_pos.GetData() + points_cnt;
      unsigned xv_stride[2];
      xv_stride[0] = sizeof(double);
      xv_stride[1] = sizeof(double);
      findpts_2(codes.GetData(), sizeof(unsigned int),
                proc_ids.GetData(), sizeof(unsigned int),
                elem_ids.GetData(), sizeof(unsigned int),
                ref_pos.GetData(), sizeof(double) * dim,
                dist.GetData(), sizeof(double),
                xv_base, xv_stride, points_cnt, fdata2D);
   }
   else
   {
      const double *xv_base[3];
      xv_base[0] = point_pos.GetData();
      xv_base[1] = point_pos.GetData() + points_cnt;
      xv_base[2] = point_pos.GetData() + 2*points_cnt;
      unsigned xv_stride[3];
      xv_stride[0] = sizeof(double);
      xv_stride[1] = sizeof(double);
      xv_stride[2] = sizeof(double);
      findpts_3(codes.GetData(), sizeof(unsigned int),
                proc_ids.GetData(), sizeof(unsigned int),
                elem_ids.GetData(), sizeof(unsigned int),
                ref_pos.GetData(), sizeof(double) * dim,
                dist.GetData(), sizeof(double),
                xv_base, xv_stride, points_cnt, fdata3D);
   }
}

void FindPointsGSLIB::FindPoints(const Vector &point_pos)
{
   const int points_cnt = point_pos.Size() / dim;
   gsl_code.SetSize(points_cnt);
   gsl_proc.SetSize(points_cnt);
   gsl_elem.SetSize(points_cnt);
   gsl_ref.SetSize(points_cnt * dim);
   gsl_dist.SetSize(points_cnt);

   FindPoints(point_pos, gsl_code, gsl_proc, gsl_elem, gsl_ref, gsl_dist);
}

void FindPointsGSLIB::FindPoints(Mesh &m, const Vector &point_pos,
                                 const double bb_t, const double newt_tol,
                                 const int npt_max)
{
   if (!setupflag || (mesh != &m) )
   {
      Setup(m, bb_t, newt_tol, npt_max);
   }
   FindPoints(point_pos);
}

void FindPointsGSLIB::Interpolate(Array<unsigned int> &codes,
                                  Array<unsigned int> &proc_ids,
                                  Array<unsigned int> &elem_ids,
                                  Vector &ref_pos, const GridFunction &field_in,
                                  Vector &field_out)
{

   FiniteElementSpace ind_fes(mesh, field_in.FESpace()->FEColl());
   GridFunction field_in_scalar(&ind_fes);
   Vector node_vals;

   const int ncomp      = field_in.FESpace()->GetVDim(),
             points_fld = field_in.Size() / ncomp,
             points_cnt = codes.Size();
<<<<<<< HEAD
   MFEM_VERIFY(field_out.Size() >= points_cnt*ncomp,
               " Increase size of field_out in FindPointsGSLIB::Interpolate.");
=======
   field_out.SetSize(points_cnt*ncomp);
>>>>>>> f34493eb

   for (int i = 0; i < ncomp; i++)
   {
      const int dataptrin  = i*points_fld,
                dataptrout = i*points_cnt;
      field_in_scalar.NewDataAndSize(field_in.GetData()+dataptrin, points_fld);
      GetNodeValues(field_in_scalar, node_vals);

      if (dim==2)
      {
         findpts_eval_2(field_out.GetData()+dataptrout, sizeof(double),
                        codes.GetData(),       sizeof(unsigned int),
                        proc_ids.GetData(),    sizeof(unsigned int),
                        elem_ids.GetData(),    sizeof(unsigned int),
                        ref_pos.GetData(),     sizeof(double) * dim,
                        points_cnt, node_vals.GetData(), fdata2D);
      }
      else
      {
         findpts_eval_3(field_out.GetData()+dataptrout, sizeof(double),
                        codes.GetData(),       sizeof(unsigned int),
                        proc_ids.GetData(),    sizeof(unsigned int),
                        elem_ids.GetData(),    sizeof(unsigned int),
                        ref_pos.GetData(),     sizeof(double) * dim,
                        points_cnt, node_vals.GetData(), fdata3D);
      }
   }
}

void FindPointsGSLIB::Interpolate(const GridFunction &field_in,
                                  Vector &field_out)
{
   Interpolate(gsl_code, gsl_proc, gsl_elem, gsl_ref, field_in, field_out);
}

void FindPointsGSLIB::Interpolate(const Vector &point_pos,
                                  const GridFunction &field_in, Vector &field_out)
{
   FindPoints(point_pos);
   Interpolate(gsl_code, gsl_proc, gsl_elem, gsl_ref, field_in, field_out);
}

void FindPointsGSLIB::Interpolate(Mesh &m, const Vector &point_pos,
                                  const GridFunction &field_in, Vector &field_out)
{
   FindPoints(m, point_pos);
   Interpolate(gsl_code, gsl_proc, gsl_elem, gsl_ref, field_in, field_out);
}

void FindPointsGSLIB::FreeData()
{
   if (dim == 2)
   {
      findpts_free_2(fdata2D);
   }
   else
   {
      findpts_free_3(fdata3D);
   }
   setupflag = false;
   gsl_code.DeleteAll();
   gsl_proc.DeleteAll();
   gsl_elem.DeleteAll();
   gsl_mesh.Destroy();
   gsl_ref.Destroy();
   gsl_dist.Destroy();
}

void FindPointsGSLIB::GetNodeValues(const GridFunction &gf_in,
                                    Vector &node_vals)
{
   MFEM_ASSERT(gf_in.FESpace()->GetVDim() == 1, "Scalar function expected.");

   const FiniteElement *fe = mesh->GetNodalFESpace()->GetFE(0);
   const Geometry::Type gt = fe->GetGeomType();
   const int            NE = mesh->GetNE();

   if (gt == Geometry::SQUARE || gt == Geometry::CUBE)
   {
      const GridFunction *nodes     = mesh->GetNodes();
      const FiniteElementSpace *fes = nodes->FESpace();
      const IntegrationRule &ir     = fes->GetFE(0)->GetNodes();
      const int dof_cnt = ir.GetNPoints();

      node_vals.SetSize(NE * dof_cnt);

      const TensorBasisElement *tbe =
         dynamic_cast<const TensorBasisElement *>(fes->GetFE(0));
      MFEM_VERIFY(tbe != NULL, "TensorBasis FiniteElement expected.");
      const Array<int> &dof_map = tbe->GetDofMap();

      int pt_id = 0;
      Vector vals_el;
      for (int i = 0; i < NE; i++)
      {
         gf_in.GetValues(i, ir, vals_el);
         for (int j = 0; j < dof_cnt; j++)
         {
            node_vals(pt_id++) = vals_el(dof_map[j]);
         }
      }
   }
   else if (gt == Geometry::TRIANGLE || gt == Geometry::TETRAHEDRON ||
            gt == Geometry::PRISM)
   {
      const int dof_cnt = ir_simplex->GetNPoints();
      node_vals.SetSize(NE * dof_cnt);

      int pt_id = 0;
      Vector vals_el;
      for (int j = 0; j < NE; j++)
      {
         gf_in.GetValues(j, *ir_simplex, vals_el);
         for (int i = 0; i < dof_cnt; i++)
         {
            node_vals(pt_id++) = vals_el(i);
         }
      }
   }
   else
   {
      MFEM_ABORT("Element type not currently supported.");
   }
}

void FindPointsGSLIB::GetQuadHexNodalCoordinates()
{
   const GridFunction *nodes     = mesh->GetNodes();
   const FiniteElementSpace *fes = nodes->FESpace();

   const int NE      = mesh->GetNE(),
             dof_cnt = fes->GetFE(0)->GetDof(),
             pts_cnt = NE * dof_cnt;
   gsl_mesh.SetSize(dim * pts_cnt);

   const TensorBasisElement *tbe =
      dynamic_cast<const TensorBasisElement *>(fes->GetFE(0));
   MFEM_VERIFY(tbe != NULL, "TensorBasis FiniteElement expected.");
   const Array<int> &dof_map = tbe->GetDofMap();

   DenseMatrix pos(dof_cnt, dim);
   Vector posV(pos.Data(), dof_cnt * dim);
   Array<int> xdofs(dof_cnt * dim);

   int pt_id = 0;
   for (int i = 0; i < NE; i++)
   {
      fes->GetElementVDofs(i, xdofs);
      nodes->GetSubVector(xdofs, posV);
      for (int j = 0; j < dof_cnt; j++)
      {
         for (int d = 0; d < dim; d++)
         {
            gsl_mesh(pts_cnt * d + pt_id) = pos(dof_map[j], d);
         }
         pt_id++;
      }
   }
}

void FindPointsGSLIB::GetSimplexNodalCoordinates()
{
   const FiniteElement *fe   = mesh->GetNodalFESpace()->GetFE(0);
   const Geometry::Type gt   = fe->GetGeomType();
   const GridFunction *nodes = mesh->GetNodes();
   Mesh *meshsplit           = NULL;
   const int NE              = mesh->GetNE();
   int NEsplit = -1;

   // Split the reference element into a reference submesh of quads or hexes.
   if (gt == Geometry::TRIANGLE)
   {
      int Nvert = 7;
      NEsplit = 3;
      meshsplit = new Mesh(2, Nvert, NEsplit, 0, 2);

      const double quad_v[7][2] =
      {
         {0, 0}, {0.5, 0}, {1, 0}, {0, 0.5},
         {1./3., 1./3.}, {0.5, 0.5}, {0, 1}
      };
      const int quad_e[3][4] =
      {
         {3, 4, 1, 0}, {4, 5, 2, 1}, {6, 5, 4, 3}
      };

      for (int j = 0; j < Nvert; j++)
      {
         meshsplit->AddVertex(quad_v[j]);
      }
      for (int j = 0; j < NEsplit; j++)
      {
         int attribute = j + 1;
         meshsplit->AddQuad(quad_e[j], attribute);
      }
      meshsplit->FinalizeQuadMesh(1, 1, true);
   }
   else if (gt == Geometry::TETRAHEDRON)
   {
      int Nvert = 15;
      NEsplit = 4;
      meshsplit = new Mesh(3, Nvert, NEsplit, 0, 3);

      const double hex_v[15][3] =
      {
         {0, 0, 0.}, {1, 0., 0.}, {0., 1., 0.}, {0, 0., 1.},
         {0.5, 0., 0.}, {0.5, 0.5, 0.}, {0., 0.5, 0.},
         {0., 0., 0.5}, {0.5, 0., 0.5}, {0., 0.5, 0.5},
         {1./3., 0., 1./3.}, {1./3., 1./3., 1./3.}, {0, 1./3., 1./3.},
         {1./3., 1./3., 0}, {0.25, 0.25, 0.25}
      };
      const int hex_e[4][8] =
      {
         {0, 4, 10, 7, 6, 13, 14, 12},
         {4, 1, 8, 10, 13, 5, 11, 14},
         {13, 5, 11, 14, 6, 2, 9, 12},
         {10, 8, 3, 7, 14, 11, 9, 12}
      };

      for (int j = 0; j < Nvert; j++)
      {
         meshsplit->AddVertex(hex_v[j]);
      }
      for (int j = 0; j < NEsplit; j++)
      {
         int attribute = j + 1;
         meshsplit->AddHex(hex_e[j], attribute);
      }
      meshsplit->FinalizeHexMesh(1, 1, true);
   }
   else if (gt == Geometry::PRISM)
   {
      int Nvert = 14;
      NEsplit = 3;
      meshsplit = new Mesh(3, Nvert, NEsplit, 0, 3);

      const double hex_v[14][3] =
      {
         {0, 0, 0}, {0.5, 0, 0}, {1, 0, 0}, {0, 0.5, 0},
         {1./3., 1./3., 0}, {0.5, 0.5, 0}, {0, 1, 0},
         {0, 0, 1}, {0.5, 0, 1}, {1, 0, 1}, {0, 0.5, 1},
         {1./3., 1./3., 1}, {0.5, 0.5, 1}, {0, 1, 1}
      };
      const int hex_e[3][8] =
      {
         {3, 4, 1, 0, 10, 11, 8, 7},
         {4, 5, 2, 1, 11, 12, 9, 8},
         {6, 5, 4, 3, 13, 12, 11, 10}
      };

      for (int j = 0; j < Nvert; j++)
      {
         meshsplit->AddVertex(hex_v[j]);
      }
      for (int j = 0; j < NEsplit; j++)
      {
         int attribute = j + 1;
         meshsplit->AddHex(hex_e[j], attribute);
      }
      meshsplit->FinalizeHexMesh(1, 1, true);
   }
   else { MFEM_ABORT("Unsupported geometry type."); }

   // Curve the reference submesh.
   H1_FECollection fec(fe->GetOrder(), dim);
   FiniteElementSpace nodal_fes(meshsplit, &fec, dim);
   meshsplit->SetNodalFESpace(&nodal_fes);

   const int dof_cnt = nodal_fes.GetFE(0)->GetDof(),
             pts_cnt = NEsplit * dof_cnt;
   Vector irlist(dim * pts_cnt);

   const TensorBasisElement *tbe =
      dynamic_cast<const TensorBasisElement *>(nodal_fes.GetFE(0));
   MFEM_VERIFY(tbe != NULL, "TensorBasis FiniteElement expected.");
   const Array<int> &dof_map = tbe->GetDofMap();

   DenseMatrix pos(dof_cnt, dim);
   Vector posV(pos.Data(), dof_cnt * dim);
   Array<int> xdofs(dof_cnt * dim);

   // Create an IntegrationRule on the nodes of the reference submesh.
   ir_simplex = new IntegrationRule(pts_cnt);
   GridFunction *nodesplit = meshsplit->GetNodes();
   int pt_id = 0;
   for (int i = 0; i < NEsplit; i++)
   {
      nodal_fes.GetElementVDofs(i, xdofs);
      nodesplit->GetSubVector(xdofs, posV);
      for (int j = 0; j < dof_cnt; j++)
      {
         for (int d = 0; d < dim; d++)
         {
            irlist(pts_cnt * d + pt_id) = pos(dof_map[j], d);
         }
         ir_simplex->IntPoint(pt_id).x = irlist(pt_id);
         ir_simplex->IntPoint(pt_id).y = irlist(pts_cnt + pt_id);
         if (dim == 3)
         {
            ir_simplex->IntPoint(pt_id).z = irlist(2*pts_cnt + pt_id);
         }
         pt_id++;
      }
   }

   // Initialize gsl_mesh with the positions of the split physical elements.
   pt_id = 0;
   Vector locval(dim);
   const int tot_pts_cnt = pts_cnt*NE;
   gsl_mesh.SetSize(tot_pts_cnt*dim);
   for (int j = 0; j < NE; j++)
   {
      for (int i = 0; i < dof_cnt*NEsplit; i++)
      {
         const IntegrationPoint &ip = ir_simplex->IntPoint(i);
         nodes->GetVectorValue(j, ip, locval);
         for (int d = 0; d < dim; d++)
         {
            gsl_mesh(tot_pts_cnt*d + pt_id) = locval(d);
         }
         pt_id++;
      }
   }

   delete meshsplit;
}

} // namespace mfem

#endif // MFEM_USE_GSLIB<|MERGE_RESOLUTION|>--- conflicted
+++ resolved
@@ -192,12 +192,7 @@
    const int ncomp      = field_in.FESpace()->GetVDim(),
              points_fld = field_in.Size() / ncomp,
              points_cnt = codes.Size();
-<<<<<<< HEAD
-   MFEM_VERIFY(field_out.Size() >= points_cnt*ncomp,
-               " Increase size of field_out in FindPointsGSLIB::Interpolate.");
-=======
    field_out.SetSize(points_cnt*ncomp);
->>>>>>> f34493eb
 
    for (int i = 0; i < ncomp; i++)
    {
