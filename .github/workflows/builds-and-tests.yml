# Copyright (c) 2010-2021, Lawrence Livermore National Security, LLC. Produced
# at the Lawrence Livermore National Laboratory. All Rights reserved. See files
# LICENSE and NOTICE for details. LLNL-CODE-806117.
#
# This file is part of the MFEM library. For more information and source code
# availability visit https://mfem.org.
#
# MFEM is free software; you can redistribute it and/or modify it under the
# terms of the BSD-3 license. We welcome feedback and contributions, see file
# CONTRIBUTING.md for details.

# In this CI section, we build different variants of mfem and run test on them.
name: builds-and-tests

# Github actions can use the default "GITHUB_TOKEN". By default, this token
# is set to have permissive access. However, this is not a good practice
# security-wise. Here we use an external action, so we restrict the
# permission to the minimum required.
# When the 'permissions' is set, all the scopes not mentioned are set to the
# most restrictive setting. So the following is enough.
permissions:
  actions: write

on:
  push:
    branches:
      - master
      - next
  pull_request:

env:
  HYPRE_ARCHIVE: v2.19.0.tar.gz
  HYPRE_TOP_DIR: hypre-2.19.0
  METIS_ARCHIVE: metis-4.0.3.tar.gz
  METIS_TOP_DIR: metis-4.0.3
  MFEM_TOP_DIR: mfem

# Note for future improvements:
#
# We cannot reuse cached dependencies and have to build them for each target
# although they could be shared sometimes. That's because Github cache Action
# has no read-only mode. But there is a PR ready for this
# (https://github.com/actions/cache/pull/489)

jobs:
  builds-and-tests:
    strategy:
      matrix:
        os: [ubuntu-18.04, macos-10.15]
        target: [debug, optim]
        mpi: [sequential, parallel]
        build-system: [make]
<<<<<<< HEAD
        hypre-target: [basic]
        # 'include' allows to
=======
        # 'include' allows us to
>>>>>>> a631e690
        # - add a variable without creating a new matrix dimension.
        # - add a new combination ('build-system: cmake' case here)
        #
        # note: we will gather coverage info for any non-debug run except the
        # CMake build.
        include:
          - target: debug
            codecov: NO
          - target: optim
            codecov: YES
          - os: ubuntu-18.04
            target: optim
            codecov: NO
            mpi: parallel
            build-system: cmake
            hypre-target: basic
          - os: ubuntu-18.04
            target: optim
            codecov: YES
            mpi: parallel
            build-system: make
            hypre-target: bigint
    name: ${{ matrix.os }}-${{ matrix.target }}-${{ matrix.mpi }}-${{ matrix.build-system }}-hypre(${{ matrix.hypre-target }})

    runs-on: ${{ matrix.os }}

    steps:
    # This external action allows to interrupt a workflow already running on
    # the same branch to save resource
    - name: Cancel Previous Runs
      uses: styfle/cancel-workflow-action@0.9.0
      with:
        access_token: ${{ github.token }}

    # Checkout MFEM in "mfem" subdirectory. Final path:
    # /home/runner/work/mfem/mfem/mfem
    # Note: Done now to access "install-hypre" and "install-metis" actions.
    - name: checkout mfem
      uses: actions/checkout@v2
      with:
        path: ${{ env.MFEM_TOP_DIR }}
        # Fetch the complete history for codecov to access commits ID
        fetch-depth: 0

    # Only get MPI if defined for the job.
    # TODO: It would be nice to have only one step, e.g. with a dedicated
    # action, but I (@adrienbernede) don't see how at the moment.
    - name: get MPI (Linux)
      if: matrix.mpi == 'parallel' && matrix.os == 'ubuntu-18.04'
      run: |
        sudo apt-get install mpich libmpich-dev
        export MAKE_CXX_FLAG="MPICXX=mpic++"

    - name: get lcov (Linux)
      if: matrix.codecov == 'YES' && matrix.os == 'ubuntu-18.04'
      run: |
        sudo apt-get install lcov

    - name: Set up Homebrew
      if: ( matrix.mpi == 'parallel' || matrix.codecov == 'YES' ) && matrix.os == 'macos-10.15'
      uses: Homebrew/actions/setup-homebrew@c4aafe8c4620bf08883dd4679c374f11e73329d3

    - name: get MPI (MacOS)
      if: matrix.mpi == 'parallel' && matrix.os == 'macos-10.15'
      run: |
        export HOMEBREW_NO_INSTALL_CLEANUP=1
        brew install openmpi
        export MAKE_CXX_FLAG="MPICXX=mpic++"

    - name: get MPI (MacOS)
      if: matrix.codecov == 'YES' && matrix.os == 'macos-10.15'
      run: |
        export HOMEBREW_NO_INSTALL_CLEANUP=1
        brew install lcov

    # Get Hypre through cache, or build it.
    # Install will only run on cache miss.
    - name: cache hypre
      id: hypre-cache
      if: matrix.mpi == 'parallel'
      uses: actions/cache@v2
      with:
        path: ${{ env.HYPRE_TOP_DIR }}
<<<<<<< HEAD
        key: ${{ runner.os }}-build-${{ env.HYPRE_TOP_DIR }}-${{ matrix.hypre-target }}-v1
=======
        key: ${{ runner.os }}-build-${{ env.HYPRE_TOP_DIR }}-v2
>>>>>>> a631e690

    - name: get hypre
      if: matrix.mpi == 'parallel' && steps.hypre-cache.outputs.cache-hit != 'true'
      uses: mfem/github-actions/build-hypre@v1.0
      with:
        archive: ${{ env.HYPRE_ARCHIVE }}
        dir: ${{ env.HYPRE_TOP_DIR }}
        target: ${{ matrix.hypre-target }}

    # Get Metis through cache, or build it.
    # Install will only run on cache miss.
    - name: cache metis
      id: metis-cache
      if: matrix.mpi == 'parallel'
      uses: actions/cache@v2
      with:
        path: ${{ env.METIS_TOP_DIR }}
        key: ${{ runner.os }}-build-${{ env.METIS_TOP_DIR }}-v2

    - name: install metis
      if: matrix.mpi == 'parallel' && steps.metis-cache.outputs.cache-hit != 'true'
      uses: mfem/github-actions/build-metis@v1.0
      with:
        archive: ${{ env.METIS_ARCHIVE }}
        dir: ${{ env.METIS_TOP_DIR }}

    # MFEM build and test
    - name: build
      uses: mfem/github-actions/build-mfem@v1.0
      with:
        os: ${{ matrix.os }}
        target: ${{ matrix.target }}
        codecov: ${{ matrix.codecov }}
        mpi: ${{ matrix.mpi }}
        build-system: ${{ matrix.build-system }}
        hypre-dir: ${{ env.HYPRE_TOP_DIR }}
        hypre-target: ${{ matrix.hypre-target }}
        metis-dir: ${{ env.METIS_TOP_DIR }}
        mfem-dir: ${{ env.MFEM_TOP_DIR }}

    # Run checks (and only checks) on debug targets
    - name: checks
      if: matrix.build-system == 'make' && matrix.target == 'debug'
      run: |
        cd ${{ env.MFEM_TOP_DIR }}  && make check

    - name: unit tests
      if: matrix.build-system == 'make' && matrix.target == 'optim'
      run: |
        cd ${{ env.MFEM_TOP_DIR }} && make unittest

    - name: tests
      if: matrix.build-system == 'make' && matrix.target == 'optim'
      run: |
        cd ${{ env.MFEM_TOP_DIR }} && make test

    - name: cmake unit tests
      if: matrix.build-system == 'cmake'
      run: |
        cd ${{ env.MFEM_TOP_DIR }}/build/tests/unit && ctest --output-on-failure

    # Code coverage (process and upload reports)
    - name: codecov
      if: matrix.codecov == 'YES'
      uses: mfem/github-actions/upload-coverage@v1.0
      with:
        name: ${{ matrix.os }}-${{ matrix.mpi }}
        project_dir: ${{ env.MFEM_TOP_DIR }}
        directories: "fem general linalg mesh"<|MERGE_RESOLUTION|>--- conflicted
+++ resolved
@@ -50,12 +50,8 @@
         target: [debug, optim]
         mpi: [sequential, parallel]
         build-system: [make]
-<<<<<<< HEAD
         hypre-target: [basic]
-        # 'include' allows to
-=======
         # 'include' allows us to
->>>>>>> a631e690
         # - add a variable without creating a new matrix dimension.
         # - add a new combination ('build-system: cmake' case here)
         #
@@ -139,11 +135,7 @@
       uses: actions/cache@v2
       with:
         path: ${{ env.HYPRE_TOP_DIR }}
-<<<<<<< HEAD
-        key: ${{ runner.os }}-build-${{ env.HYPRE_TOP_DIR }}-${{ matrix.hypre-target }}-v1
-=======
-        key: ${{ runner.os }}-build-${{ env.HYPRE_TOP_DIR }}-v2
->>>>>>> a631e690
+        key: ${{ runner.os }}-build-${{ env.HYPRE_TOP_DIR }}-${{ matrix.hypre-target }}-v2
 
     - name: get hypre
       if: matrix.mpi == 'parallel' && steps.hypre-cache.outputs.cache-hit != 'true'
